package handlers

import (
	"fmt"
	"io/ioutil"
	"net/http"
	"net/http/httptest"
	"testing"

	"github.com/gorilla/mux"
	"github.com/prometheus/common/model"
	"github.com/stretchr/testify/assert"
	"github.com/stretchr/testify/mock"
	"k8s.io/api/core/v1"
	metav1 "k8s.io/apimachinery/pkg/apis/meta/v1"

	"github.com/kiali/kiali/config"
	"github.com/kiali/kiali/kubernetes/kubetest"
	"github.com/kiali/kiali/prometheus"
	"github.com/kiali/kiali/prometheus/prometheustest"
	"github.com/kiali/kiali/services/business"
)

// Setup mock

func setupMocked() (*prometheus.Client, *prometheustest.PromAPIMock, error) {
	config.Set(config.NewConfig())
	k8s := new(kubetest.K8SClientMock)
	business.SetWithBackends(k8s, nil)

	k8s.On("GetNamespaces").Return(
		&v1.NamespaceList{
			Items: []v1.Namespace{
				v1.Namespace{
					ObjectMeta: metav1.ObjectMeta{
						Name: "bookinfo",
					},
				},
			},
		}, nil)

	api := new(prometheustest.PromAPIMock)
	client, err := prometheus.NewClient()
	if err != nil {
		return nil, nil, err
	}
	client.Inject(api)

	return client, api, nil
}

func mockQuery(api *prometheustest.PromAPIMock, query string, ret *model.Vector) {
	api.On(
		"Query",
		mock.AnythingOfType("*context.emptyCtx"),
		query,
		mock.AnythingOfType("time.Time"),
	).Return(*ret, nil)
	api.On(
		"Query",
		mock.AnythingOfType("*context.cancelCtx"),
		query,
		mock.AnythingOfType("time.Time"),
	).Return(*ret, nil)
}

func TestNamespaceGraph(t *testing.T) {
	q0 := "round(sum(rate(istio_request_count{source_service!~\".*\\\\.bookinfo\\\\..*\",destination_service=~\".*\\\\.bookinfo\\\\..*\",response_code=~\"[2345][0-9][0-9]\"} [600s])) by (source_service,source_version,destination_service,destination_version,response_code,connection_mtls),0.001)"
	q0m0 := model.Metric{
		"source_service":      "unknown",
		"source_version":      "unknown",
		"destination_service": "productpage.bookinfo.svc.cluster.local",
		"destination_version": "v1",
		"response_code":       "200",
		"connection_mtls":     "true"}
	q0m1 := model.Metric{
		"source_service":      "ingressgateway.istio-system.svc.cluster.local",
		"source_version":      "unknown",
		"destination_service": "productpage.bookinfo.svc.cluster.local",
		"destination_version": "v1",
		"response_code":       "200",
		"connection_mtls":     "true"}
	v0 := model.Vector{
		&model.Sample{
			Metric: q0m0,
			Value:  50},
		&model.Sample{
			Metric: q0m1,
			Value:  100}}

	q1 := "round(sum(rate(istio_request_count{source_service=~\".*\\\\.bookinfo\\\\..*\",response_code=~\"[2345][0-9][0-9]\"} [600s])) by (source_service,source_version,destination_service,destination_version,response_code,connection_mtls),0.001)"
	q1m0 := model.Metric{
		"source_service":      "productpage.bookinfo.svc.cluster.local",
		"source_version":      "v1",
		"destination_service": "reviews.bookinfo.svc.cluster.local",
		"destination_version": "v1",
		"response_code":       "200",
		"connection_mtls":     "false"}
	q1m1 := model.Metric{
		"source_service":      "productpage.bookinfo.svc.cluster.local",
		"source_version":      "v1",
		"destination_service": "reviews.bookinfo.svc.cluster.local",
		"destination_version": "v2",
		"response_code":       "200",
		"connection_mtls":     "false"}
	q1m2 := model.Metric{
		"source_service":      "productpage.bookinfo.svc.cluster.local",
		"source_version":      "v1",
		"destination_service": "reviews.bookinfo.svc.cluster.local",
		"destination_version": "v3",
		"response_code":       "200",
		"connection_mtls":     "false"}
	q1m3 := model.Metric{
		"source_service":      "productpage.bookinfo.svc.cluster.local",
		"source_version":      "v1",
		"destination_service": "details.bookinfo.svc.cluster.local",
		"destination_version": "v1",
		"response_code":       "300",
		"connection_mtls":     "false"}
	q1m4 := model.Metric{
		"source_service":      "productpage.bookinfo.svc.cluster.local",
		"source_version":      "v1",
		"destination_service": "details.bookinfo.svc.cluster.local",
		"destination_version": "v1",
		"response_code":       "400",
		"connection_mtls":     "false"}
	q1m5 := model.Metric{
		"source_service":      "productpage.bookinfo.svc.cluster.local",
		"source_version":      "v1",
		"destination_service": "details.bookinfo.svc.cluster.local",
		"destination_version": "v1",
		"response_code":       "500",
		"connection_mtls":     "false"}
	q1m6 := model.Metric{
		"source_service":      "productpage.bookinfo.svc.cluster.local",
		"source_version":      "v1",
		"destination_service": "details.bookinfo.svc.cluster.local",
		"destination_version": "v1",
		"response_code":       "200",
		"connection_mtls":     "false"}
	q1m7 := model.Metric{
		"source_service":      "productpage.bookinfo.svc.cluster.local",
		"source_version":      "v1",
		"destination_service": "productpage.bookinfo.svc.cluster.local",
		"destination_version": "v1",
		"response_code":       "200",
		"connection_mtls":     "false"}
	q1m8 := model.Metric{
		"source_service":      "reviews.bookinfo.svc.cluster.local",
		"source_version":      "v2",
		"destination_service": "ratings.bookinfo.svc.cluster.local",
		"destination_version": "v1",
		"response_code":       "200",
		"connection_mtls":     "false"}
	q1m9 := model.Metric{
		"source_service":      "reviews.bookinfo.svc.cluster.local",
		"source_version":      "v2",
		"destination_service": "reviews.bookinfo.svc.cluster.local",
		"destination_version": "v2",
		"response_code":       "200",
		"connection_mtls":     "false"}
	q1m10 := model.Metric{
		"source_service":      "reviews.bookinfo.svc.cluster.local",
		"source_version":      "v3",
		"destination_service": "ratings.bookinfo.svc.cluster.local",
		"destination_version": "v1",
		"response_code":       "200",
		"connection_mtls":     "false"}
	q1m11 := model.Metric{
		"source_service":      "reviews.bookinfo.svc.cluster.local",
		"source_version":      "v3",
		"destination_service": "reviews.bookinfo.svc.cluster.local",
		"destination_version": "v3",
		"response_code":       "200",
		"connection_mtls":     "false"}

	v1 := model.Vector{
		&model.Sample{
			Metric: q1m0,
			Value:  20},
		&model.Sample{
			Metric: q1m1,
			Value:  20},
		&model.Sample{
			Metric: q1m2,
			Value:  20},
		&model.Sample{
			Metric: q1m3,
			Value:  20},
		&model.Sample{
			Metric: q1m4,
			Value:  20},
		&model.Sample{
			Metric: q1m5,
			Value:  20},
		&model.Sample{
			Metric: q1m6,
			Value:  20},
		&model.Sample{
			Metric: q1m7,
			Value:  20},
		&model.Sample{
			Metric: q1m8,
			Value:  20},
		&model.Sample{
			Metric: q1m9,
			Value:  20},
		&model.Sample{
			Metric: q1m10,
			Value:  20},
		&model.Sample{
			Metric: q1m11,
			Value:  20}}

	client, api, err := setupMocked()
	if err != nil {
		t.Error(err)
		return
	}
	mockQuery(api, q0, &v0)
	mockQuery(api, q1, &v1)

	var fut func(w http.ResponseWriter, r *http.Request, c *prometheus.Client)

	mr := mux.NewRouter()
	mr.HandleFunc("/api/namespaces/{namespace}/graph", http.HandlerFunc(
		func(w http.ResponseWriter, r *http.Request) {
			fut(w, r, client)
		}))

	ts := httptest.NewServer(mr)
	defer ts.Close()

	fut = graphNamespace
	url := ts.URL + "/api/namespaces/bookinfo/graph?appenders&queryTime=1523364075"
	resp, err := http.Get(url)
	if err != nil {
		t.Fatal(err)
	}
	actual, _ := ioutil.ReadAll(resp.Body)
	ioutil.WriteFile("testdata/test_namespace_graph.expected", actual, 0644)
	expected, _ := ioutil.ReadFile("testdata/test_namespace_graph.expected")

	if !assert.Equal(t, expected, actual) {
		fmt.Printf("\nActual:\n%v", string(actual))
	}
	assert.Equal(t, 200, resp.StatusCode)
}

func TestMultiNamespaceGraph(t *testing.T) {
	q0 := "round(sum(rate(istio_request_count{source_service!~\".*\\\\.bookinfo\\\\..*\",destination_service=~\".*\\\\.bookinfo\\\\..*\",response_code=~\"[2345][0-9][0-9]\"} [600s])) by (source_service,source_version,destination_service,destination_version,response_code,connection_mtls),0.001)"
	q0m0 := model.Metric{
		"source_service":      "unknown",
		"source_version":      "unknown",
		"destination_service": "productpage.bookinfo.svc.cluster.local",
		"destination_version": "v1",
		"response_code":       "200",
		"connection_mtls":     "false"}
	v0 := model.Vector{
		&model.Sample{
			Metric: q0m0,
			Value:  50}}

	q1 := "round(sum(rate(istio_request_count{source_service=~\".*\\\\.bookinfo\\\\..*\",response_code=~\"[2345][0-9][0-9]\"} [600s])) by (source_service,source_version,destination_service,destination_version,response_code,connection_mtls),0.001)"
	v1 := model.Vector{}

	q2 := "round(sum(rate(istio_request_count{source_service!~\".*\\\\.tutorial\\\\..*\",destination_service=~\".*\\\\.tutorial\\\\..*\",response_code=~\"[2345][0-9][0-9]\"} [600s])) by (source_service,source_version,destination_service,destination_version,response_code,connection_mtls),0.001)"
	q2m0 := model.Metric{
		"source_service":      "unknown",
		"source_version":      "unknown",
		"destination_service": "customer.tutorial.svc.cluster.local",
		"destination_version": "v1",
		"response_code":       "200",
		"connection_mtls":     "false"}
	v2 := model.Vector{
		&model.Sample{
			Metric: q2m0,
			Value:  50}}

	q3 := "round(sum(rate(istio_request_count{source_service=~\".*\\\\.tutorial\\\\..*\",response_code=~\"[2345][0-9][0-9]\"} [600s])) by (source_service,source_version,destination_service,destination_version,response_code,connection_mtls),0.001)"
	v3 := model.Vector{}

	client, api, err := setupMocked()
	if err != nil {
		t.Error(err)
		return
	}
	mockQuery(api, q0, &v0)
	mockQuery(api, q1, &v1)
	mockQuery(api, q2, &v2)
	mockQuery(api, q3, &v3)

	var fut func(w http.ResponseWriter, r *http.Request, c *prometheus.Client)

	mr := mux.NewRouter()
	mr.HandleFunc("/api/namespaces/{namespace}/graph", http.HandlerFunc(
		func(w http.ResponseWriter, r *http.Request) {
			fut(w, r, client)
		}))

	ts := httptest.NewServer(mr)
	defer ts.Close()

	fut = graphNamespace
	url := ts.URL + "/api/namespaces/bookinfo/graph?appenders&queryTime=1523364075&namespaces=bookinfo,tutorial"
	resp, err := http.Get(url)
	if err != nil {
		t.Fatal(err)
	}
	actual, _ := ioutil.ReadAll(resp.Body)
	expected, _ := ioutil.ReadFile("testdata/test_multi_namespace_graph.expected")

	if !assert.Equal(t, expected, actual) {
		fmt.Printf("\nActual:\n%v", string(actual))
	}
	assert.Equal(t, 200, resp.StatusCode)
}

func TestServiceGraph(t *testing.T) {
	q0 := "round(sum(rate(istio_request_count{destination_service=~\"reviews\\\\.bookinfo\\\\..*\",response_code=~\"[2345][0-9][0-9]\"} [600s])) by (source_service,source_version,destination_service,destination_version,response_code,connection_mtls),0.001)"
	q0m0 := model.Metric{
		"source_service":      "productpage.bookinfo.svc.cluster.local",
		"source_version":      "v1",
		"destination_service": "reviews.bookinfo.svc.cluster.local",
		"destination_version": "v1",
		"response_code":       "200",
		"connection_mtls":     "false"}
	q0m1 := model.Metric{
		"source_service":      "productpage.bookinfo.svc.cluster.local",
		"source_version":      "v1",
		"destination_service": "reviews.bookinfo.svc.cluster.local",
		"destination_version": "v2",
		"response_code":       "200",
		"connection_mtls":     "false"}
	q0m2 := model.Metric{
		"source_service":      "productpage.bookinfo.svc.cluster.local",
		"source_version":      "v1",
		"destination_service": "reviews.bookinfo.svc.cluster.local",
		"destination_version": "v3",
		"response_code":       "200",
		"connection_mtls":     "false"}
	v0 := model.Vector{
		&model.Sample{
			Metric: q0m0,
			Value:  20},
		&model.Sample{
			Metric: q0m1,
			Value:  20},
		&model.Sample{
			Metric: q0m2,
			Value:  20}}

	q1 := "round(sum(rate(istio_request_count{source_service=~\"reviews\\\\.bookinfo\\\\..*\",response_code=~\"[2345][0-9][0-9]\"} [600s])) by (source_service,source_version,destination_service,destination_version,response_code,connection_mtls),0.001)"
	q1m0 := model.Metric{
		"source_service":      "reviews.bookinfo.svc.cluster.local",
		"source_version":      "v2",
		"destination_service": "reviews.bookinfo.svc.cluster.local",
		"destination_version": "v2",
		"response_code":       "200",
		"connection_mtls":     "false"}
	q1m1 := model.Metric{
		"source_service":      "reviews.bookinfo.svc.cluster.local",
		"source_version":      "v3",
		"destination_service": "reviews.bookinfo.svc.cluster.local",
		"destination_version": "v3",
		"response_code":       "200",
		"connection_mtls":     "false"}
	q1m2 := model.Metric{
		"source_service":      "reviews.bookinfo.svc.cluster.local",
		"source_version":      "v2",
		"destination_service": "ratings.bookinfo.svc.cluster.local",
		"destination_version": "v1",
		"response_code":       "200",
		"connection_mtls":     "false"}
	q1m3 := model.Metric{
		"source_service":      "reviews.bookinfo.svc.cluster.local",
		"source_version":      "v3",
		"destination_service": "ratings.bookinfo.svc.cluster.local",
		"destination_version": "v1",
		"response_code":       "200",
		"connection_mtls":     "false"}
	v1 := model.Vector{
		&model.Sample{
			Metric: q1m0,
			Value:  20},
		&model.Sample{
			Metric: q1m1,
			Value:  20},
		&model.Sample{
			Metric: q1m2,
			Value:  20},
		&model.Sample{
			Metric: q1m3,
			Value:  20}}

	client, api, err := setupMocked()
	if err != nil {
		t.Error(err)
		return
	}
	mockQuery(api, q0, &v0)
	mockQuery(api, q1, &v1)

	var fut func(w http.ResponseWriter, r *http.Request, c *prometheus.Client)

	mr := mux.NewRouter()
	mr.HandleFunc("/api/namespaces/{namespace}/services/{service}/graph", http.HandlerFunc(
		func(w http.ResponseWriter, r *http.Request) {
			fut(w, r, client)
		}))

	ts := httptest.NewServer(mr)
	defer ts.Close()

	fut = graphService
	url := ts.URL + "/api/namespaces/bookinfo/services/reviews/graph?appenders&queryTime=1523364075"
	resp, err := http.Get(url)
	if err != nil {
		t.Fatal(err)
	}
	actual, _ := ioutil.ReadAll(resp.Body)
	expected, _ := ioutil.ReadFile("testdata/test_service_graph.expected")

	if !assert.Equal(t, expected, actual) {
		fmt.Printf("\nActual:\n%v", string(actual))
	}
	assert.Equal(t, 200, resp.StatusCode)
<<<<<<< HEAD
}

func TestOverviewGraph(t *testing.T) {
	q0 := "round(sum(rate(istio_request_count{source_service=~\"unknown\",response_code=~\"[2345][0-9][0-9]\"} [600s])) by (source_service,source_version,destination_service,destination_version,response_code),0.001)"
	q0m0 := model.Metric{
		"source_service":      "unknown",
		"source_version":      "v1",
		"destination_service": "productpage.bookinfo.svc.cluster.local",
		"destination_version": "v1",
		"response_code":       "200"}
	q0m1 := model.Metric{
		"source_service":      "unknown",
		"source_version":      "v1",
		"destination_service": "productpage.bookinfo.svc.cluster.local",
		"destination_version": "v2",
		"response_code":       "200"}
	v0 := model.Vector{
		&model.Sample{
			Metric: q0m0,
			Value:  100},
		&model.Sample{
			Metric: q0m1,
			Value:  100}}

	q1 := "round(sum(rate(istio_request_count{source_service=~\"istio-ingress\\\\.istio-system\\\\..+\",response_code=~\"[2345][0-9][0-9]\"} [600s])) by (source_service,source_version,destination_service,destination_version,response_code),0.001)"
	q1m0 := model.Metric{
		"source_service":      "istio-ingress.istio-system.svc.cluster.local",
		"source_version":      "v1",
		"destination_service": "productpage.bookinfo.svc.cluster.local",
		"destination_version": "v1",
		"response_code":       "200"}
	q1m1 := model.Metric{
		"source_service":      "istio-ingress.istio-system.svc.cluster.local",
		"source_version":      "v1",
		"destination_service": "productpage.bookinfo.svc.cluster.local",
		"destination_version": "v2",
		"response_code":       "200"}
	v1 := model.Vector{
		&model.Sample{
			Metric: q1m0,
			Value:  500},
		&model.Sample{
			Metric: q1m1,
			Value:  500}}

	client, api, err := setupMocked()
	if err != nil {
		t.Error(err)
		return
	}
	mockQuery(api, q0, &v0)
	mockQuery(api, q1, &v1)

	var fut func(w http.ResponseWriter, r *http.Request, c *prometheus.Client)

	mr := mux.NewRouter()
	mr.HandleFunc("/api/overview/graph", http.HandlerFunc(
		func(w http.ResponseWriter, r *http.Request) {
			fut(w, r, client)
		}))

	ts := httptest.NewServer(mr)
	defer ts.Close()

	fut = graphOverview
	url := ts.URL + "/api/overview/graph?appenders&queryTime=1523364075"
	resp, err := http.Get(url)
	if err != nil {
		t.Fatal(err)
	}
	actual, _ := ioutil.ReadAll(resp.Body)
	expected, _ := ioutil.ReadFile("testdata/test_overview_graph.expected")

	if !assert.Equal(t, expected, actual) {
		fmt.Printf("\nActual:\n%v", string(actual))
	}
	assert.Equal(t, 200, resp.StatusCode)
=======
>>>>>>> dae6fbcf
}<|MERGE_RESOLUTION|>--- conflicted
+++ resolved
@@ -238,8 +238,8 @@
 		t.Fatal(err)
 	}
 	actual, _ := ioutil.ReadAll(resp.Body)
-	ioutil.WriteFile("testdata/test_namespace_graph.expected", actual, 0644)
 	expected, _ := ioutil.ReadFile("testdata/test_namespace_graph.expected")
+	expected = expected[:len(expected)-1] // remove EOF byte
 
 	if !assert.Equal(t, expected, actual) {
 		fmt.Printf("\nActual:\n%v", string(actual))
@@ -309,6 +309,7 @@
 	}
 	actual, _ := ioutil.ReadAll(resp.Body)
 	expected, _ := ioutil.ReadFile("testdata/test_multi_namespace_graph.expected")
+	expected = expected[:len(expected)-1] // remove EOF byte
 
 	if !assert.Equal(t, expected, actual) {
 		fmt.Printf("\nActual:\n%v", string(actual))
@@ -420,89 +421,10 @@
 	}
 	actual, _ := ioutil.ReadAll(resp.Body)
 	expected, _ := ioutil.ReadFile("testdata/test_service_graph.expected")
+	expected = expected[:len(expected)-1] // remove EOF byte
 
 	if !assert.Equal(t, expected, actual) {
 		fmt.Printf("\nActual:\n%v", string(actual))
 	}
 	assert.Equal(t, 200, resp.StatusCode)
-<<<<<<< HEAD
-}
-
-func TestOverviewGraph(t *testing.T) {
-	q0 := "round(sum(rate(istio_request_count{source_service=~\"unknown\",response_code=~\"[2345][0-9][0-9]\"} [600s])) by (source_service,source_version,destination_service,destination_version,response_code),0.001)"
-	q0m0 := model.Metric{
-		"source_service":      "unknown",
-		"source_version":      "v1",
-		"destination_service": "productpage.bookinfo.svc.cluster.local",
-		"destination_version": "v1",
-		"response_code":       "200"}
-	q0m1 := model.Metric{
-		"source_service":      "unknown",
-		"source_version":      "v1",
-		"destination_service": "productpage.bookinfo.svc.cluster.local",
-		"destination_version": "v2",
-		"response_code":       "200"}
-	v0 := model.Vector{
-		&model.Sample{
-			Metric: q0m0,
-			Value:  100},
-		&model.Sample{
-			Metric: q0m1,
-			Value:  100}}
-
-	q1 := "round(sum(rate(istio_request_count{source_service=~\"istio-ingress\\\\.istio-system\\\\..+\",response_code=~\"[2345][0-9][0-9]\"} [600s])) by (source_service,source_version,destination_service,destination_version,response_code),0.001)"
-	q1m0 := model.Metric{
-		"source_service":      "istio-ingress.istio-system.svc.cluster.local",
-		"source_version":      "v1",
-		"destination_service": "productpage.bookinfo.svc.cluster.local",
-		"destination_version": "v1",
-		"response_code":       "200"}
-	q1m1 := model.Metric{
-		"source_service":      "istio-ingress.istio-system.svc.cluster.local",
-		"source_version":      "v1",
-		"destination_service": "productpage.bookinfo.svc.cluster.local",
-		"destination_version": "v2",
-		"response_code":       "200"}
-	v1 := model.Vector{
-		&model.Sample{
-			Metric: q1m0,
-			Value:  500},
-		&model.Sample{
-			Metric: q1m1,
-			Value:  500}}
-
-	client, api, err := setupMocked()
-	if err != nil {
-		t.Error(err)
-		return
-	}
-	mockQuery(api, q0, &v0)
-	mockQuery(api, q1, &v1)
-
-	var fut func(w http.ResponseWriter, r *http.Request, c *prometheus.Client)
-
-	mr := mux.NewRouter()
-	mr.HandleFunc("/api/overview/graph", http.HandlerFunc(
-		func(w http.ResponseWriter, r *http.Request) {
-			fut(w, r, client)
-		}))
-
-	ts := httptest.NewServer(mr)
-	defer ts.Close()
-
-	fut = graphOverview
-	url := ts.URL + "/api/overview/graph?appenders&queryTime=1523364075"
-	resp, err := http.Get(url)
-	if err != nil {
-		t.Fatal(err)
-	}
-	actual, _ := ioutil.ReadAll(resp.Body)
-	expected, _ := ioutil.ReadFile("testdata/test_overview_graph.expected")
-
-	if !assert.Equal(t, expected, actual) {
-		fmt.Printf("\nActual:\n%v", string(actual))
-	}
-	assert.Equal(t, 200, resp.StatusCode)
-=======
->>>>>>> dae6fbcf
 }