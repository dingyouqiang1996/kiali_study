package handlers

import (
	"context"
	"io/ioutil"
	"net/http"
	"strings"
	"sync"

	"github.com/gorilla/mux"

	"github.com/kiali/kiali/business"
	"github.com/kiali/kiali/config"
	"github.com/kiali/kiali/log"
	"github.com/kiali/kiali/models"
)

func IstioConfigList(w http.ResponseWriter, r *http.Request) {
	params := mux.Vars(r)
	namespace := params["namespace"]
	query := r.URL.Query()
	objects := ""
	parsedTypes := make([]string, 0)
	if _, ok := query["objects"]; ok {
		objects = strings.ToLower(query.Get("objects"))
		if len(objects) > 0 {
			parsedTypes = strings.Split(objects, ",")
		}
	}

	includeValidations := false
	if _, found := query["validate"]; found {
		includeValidations = true
	}

	labelSelector := ""
	if _, found := query["labelSelector"]; found {
		labelSelector = query.Get("labelSelector")
	}

	workloadSelector := ""
	if _, found := query["workloadSelector"]; found {
		workloadSelector = query.Get("workloadSelector")
	}

	criteria := business.ParseIstioConfigCriteria(namespace, objects, labelSelector, workloadSelector)

	// Get business layer
	business, err := getBusiness(r)
	if err != nil {
		RespondWithError(w, http.StatusInternalServerError, "Services initialization error: "+err.Error())
		return
	}

	var istioConfigValidations models.IstioValidations

	wg := sync.WaitGroup{}
	if includeValidations {
		wg.Add(1)
		go func(namespace string, istioConfigValidations *models.IstioValidations, err *error) {
			defer wg.Done()
			// We don't filter by objects when calling validations, because certain validations require fetching all types to get the correct errors
<<<<<<< HEAD
			istioConfigValidationResults, errValidations := business.Validations.GetValidations(namespace, "", "")
=======
			istioConfigValidationResults, errValidations := business.Validations.GetValidations(context.TODO(), namespace, "")
>>>>>>> e82a59e6
			if errValidations != nil && *err == nil {
				*err = errValidations
			} else {
				if len(parsedTypes) > 0 {
					istioConfigValidationResults = istioConfigValidationResults.FilterByTypes(parsedTypes)
				}
				*istioConfigValidations = istioConfigValidationResults
			}
		}(namespace, &istioConfigValidations, &err)
	}

	istioConfig, err := business.IstioConfig.GetIstioConfigList(r.Context(), criteria)
	if includeValidations {
		// Add validation results to the IstioConfigList once they're available (previously done in the UI layer)
		wg.Wait()
		istioConfig.IstioValidations = istioConfigValidations
	}

	if err != nil {
		handleErrorResponse(w, err)
		return
	}

	RespondWithJSON(w, http.StatusOK, istioConfig)
}

func IstioConfigDetails(w http.ResponseWriter, r *http.Request) {
	params := mux.Vars(r)
	namespace := params["namespace"]
	objectType := params["object_type"]
	object := params["object"]

	includeValidations := false
	query := r.URL.Query()
	if _, found := query["validate"]; found {
		includeValidations = true
	}

	if !checkObjectType(objectType) {
		RespondWithError(w, http.StatusBadRequest, "Object type not managed: "+objectType)
		return
	}

	// Get business layer
	business, err := getBusiness(r)
	if err != nil {
		RespondWithError(w, http.StatusInternalServerError, "Services initialization error: "+err.Error())
		return
	}

	var istioConfigValidations models.IstioValidations

	wg := sync.WaitGroup{}
	if includeValidations {
		wg.Add(1)
		go func(istioConfigValidations *models.IstioValidations, err *error) {
			defer wg.Done()
			istioConfigValidationResults, errValidations := business.Validations.GetIstioObjectValidations(r.Context(), namespace, objectType, object)
			if errValidations != nil && *err == nil {
				*err = errValidations
			} else {
				*istioConfigValidations = istioConfigValidationResults
			}
		}(&istioConfigValidations, &err)
	}

	istioConfigDetails, err := business.IstioConfig.GetIstioConfigDetails(context.TODO(), namespace, objectType, object)

	if includeValidations && err == nil {
		wg.Wait()

		if validation, found := istioConfigValidations[models.IstioValidationKey{ObjectType: models.ObjectTypeSingular[objectType], Namespace: namespace, Name: object}]; found {
			istioConfigDetails.IstioValidation = validation
		}
	}

	if err != nil {
		handleErrorResponse(w, err)
		return
	}

	RespondWithJSON(w, http.StatusOK, istioConfigDetails)
}

func IstioConfigDelete(w http.ResponseWriter, r *http.Request) {
	params := mux.Vars(r)
	namespace := params["namespace"]
	objectType := params["object_type"]
	object := params["object"]

	if !business.GetIstioAPI(objectType) {
		RespondWithError(w, http.StatusBadRequest, "Object type not managed: "+objectType)
		return
	}

	// Get business layer
	business, err := getBusiness(r)
	if err != nil {
		RespondWithError(w, http.StatusInternalServerError, "Services initialization error: "+err.Error())
		return
	}
	err = business.IstioConfig.DeleteIstioConfigDetail(namespace, objectType, object)
	if err != nil {
		handleErrorResponse(w, err)
		return
	} else {
		audit(r, "DELETE on Namespace: "+namespace+" Type: "+objectType+" Name: "+object)
		RespondWithCode(w, http.StatusOK)
	}
}

func IstioConfigUpdate(w http.ResponseWriter, r *http.Request) {
	params := mux.Vars(r)
	namespace := params["namespace"]
	objectType := params["object_type"]
	object := params["object"]

	if !business.GetIstioAPI(objectType) {
		RespondWithError(w, http.StatusBadRequest, "Object type not managed: "+objectType)
		return
	}

	// Get business layer
	business, err := getBusiness(r)
	if err != nil {
		RespondWithError(w, http.StatusInternalServerError, "Services initialization error: "+err.Error())
		return
	}

	body, err := ioutil.ReadAll(r.Body)
	if err != nil {
		RespondWithError(w, http.StatusBadRequest, "Update request with bad update patch: "+err.Error())
	}
	jsonPatch := string(body)
	updatedConfigDetails, err := business.IstioConfig.UpdateIstioConfigDetail(namespace, objectType, object, jsonPatch)

	if err != nil {
		handleErrorResponse(w, err)
		return
	}

	audit(r, "UPDATE on Namespace: "+namespace+" Type: "+objectType+" Name: "+object+" Patch: "+jsonPatch)
	RespondWithJSON(w, http.StatusOK, updatedConfigDetails)
}

func IstioConfigCreate(w http.ResponseWriter, r *http.Request) {
	// Feels kinda replicated for multiple functions..
	params := mux.Vars(r)
	namespace := params["namespace"]
	objectType := params["object_type"]

	if !business.GetIstioAPI(objectType) {
		RespondWithError(w, http.StatusBadRequest, "Object type not managed: "+objectType)
		return
	}

	// Get business layer
	business, err := getBusiness(r)
	if err != nil {
		RespondWithError(w, http.StatusInternalServerError, "Services initialization error: "+err.Error())
		return
	}

	body, err := ioutil.ReadAll(r.Body)
	if err != nil {
		RespondWithError(w, http.StatusBadRequest, "Create request could not be read: "+err.Error())
	}

	createdConfigDetails, err := business.IstioConfig.CreateIstioConfigDetail(namespace, objectType, body)
	if err != nil {
		handleErrorResponse(w, err)
		return
	}

	audit(r, "CREATE on Namespace: "+namespace+" Type: "+objectType+" Object: "+string(body))
	RespondWithJSON(w, http.StatusOK, createdConfigDetails)
}

func checkObjectType(objectType string) bool {
	return business.GetIstioAPI(objectType)
}

func audit(r *http.Request, message string) {
	if config.Get().Server.AuditLog {
		user := r.Header.Get("Kiali-User")
		log.Infof("AUDIT User [%s] Msg [%s]", user, message)
	}
}

func IstioConfigPermissions(w http.ResponseWriter, r *http.Request) {
	// query params
	params := r.URL.Query()
	namespaces := params.Get("namespaces") // csl of namespaces

	business, err := getBusiness(r)
	if err != nil {
		RespondWithError(w, http.StatusInternalServerError, "Services initialization error: "+err.Error())
		return
	}
	istioConfigPermissions := models.IstioConfigPermissions{}
	if len(namespaces) > 0 {
		ns := strings.Split(namespaces, ",")
		istioConfigPermissions = business.IstioConfig.GetIstioConfigPermissions(r.Context(), ns)
	}
	RespondWithJSON(w, http.StatusOK, istioConfigPermissions)
}<|MERGE_RESOLUTION|>--- conflicted
+++ resolved
@@ -60,11 +60,8 @@
 		go func(namespace string, istioConfigValidations *models.IstioValidations, err *error) {
 			defer wg.Done()
 			// We don't filter by objects when calling validations, because certain validations require fetching all types to get the correct errors
-<<<<<<< HEAD
-			istioConfigValidationResults, errValidations := business.Validations.GetValidations(namespace, "", "")
-=======
-			istioConfigValidationResults, errValidations := business.Validations.GetValidations(context.TODO(), namespace, "")
->>>>>>> e82a59e6
+
+			istioConfigValidationResults, errValidations := business.Validations.GetValidations(context.TODO(), namespace, "", "")
 			if errValidations != nil && *err == nil {
 				*err = errValidations
 			} else {
