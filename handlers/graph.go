--- conflicted
+++ resolved
@@ -81,19 +81,10 @@
 
 	log.Debugf("Build graph for [%v] namespaces [%s]", len(o.Namespaces), o.Namespaces)
 
-<<<<<<< HEAD
-	roots := []*tree.ServiceNode{}
-	allNamespaces := (len(o.Namespaces) > 1)
-
-	for _, namespace := range o.Namespaces {
-		log.Debugf("Build graph for namespace [%s]", namespace)
-		namespaceRoots := buildNamespaceTrees(namespace, o, client, allNamespaces)
-=======
 	trafficMap := graph.NewTrafficMap()
 	for _, namespace := range o.Namespaces {
 		log.Debugf("Build traffic map for namespace [%s]", namespace)
 		namespaceTrafficMap := buildNamespaceTrafficMap(namespace, o, client)
->>>>>>> dae6fbcf
 
 		for _, a := range o.Appenders {
 			a.AppendGraph(namespaceTrafficMap, namespace)
@@ -101,51 +92,36 @@
 		mergeTrafficMaps(trafficMap, namespaceTrafficMap)
 	}
 
-	// now that the services are final, make one pass to set the roots (i.e. traffic generators).
-	// A root is defined as a service with only outgoing traffic.
+	// The appenders can add/remove/alter services. After the manipulations are complete
+	// we can make some final adjustments:
+	// - mark the roots (i.e. traffic generators, a service with only outgoing traffic.)
+	// - mark the outsiders (i.e. services with no outgoing traffic and not in the requested namespaces)
 	for _, s := range trafficMap {
 		if s.Metadata["rate"].(float64) == 0.0 && s.Metadata["rateOut"].(float64) > 0.0 {
 			s.Metadata["isRoot"] = true
 		}
+		if s.Metadata["rateOut"].(float64) == 0.0 && isOutside(s.Namespace, o.Namespaces) {
+			s.Metadata["isOutside"] = true
+		}
 	}
 
 	return trafficMap
 }
 
-<<<<<<< HEAD
-func collectEdgeNodes(node *tree.ServiceNode, edgeNodes map[string]*tree.ServiceNode) {
-	if len(node.Children) == 0 && node.Metadata["isOutsideNamespace"] == true {
-		edgeNodes[node.Parent.ID] = node.Parent
-	} else {
-		for _, c := range node.Children {
-			collectEdgeNodes(c, edgeNodes)
-		}
-	}
-}
-
-func containsNode(target *tree.ServiceNode, nodes *[]*tree.ServiceNode) bool {
-	for _, node := range *nodes {
-		if target.ID == node.ID {
-			return true
-		}
-	}
-	return false
-}
-
-// buildNamespaceTrees returns trees rooted at services receiving requests from outside the namespace
-func buildNamespaceTrees(namespace string, o options.Options, client *prometheus.Client, allNamespaces bool) (trees *[]*tree.ServiceNode) {
-	// avoid circularities by keeping track of all seen nodes
-	seenNodes := make(map[string]*tree.ServiceNode)
-
-	// Query for root nodes. Root nodes must originate outside of the requested
-	// namespace (typically "unknown").  Destination nodes must be in the namespace.
-=======
+func isOutside(namespace string, namespaces []string) bool {
+	for _, ns := range namespaces {
+		if namespace == ns {
+			return false
+		}
+	}
+	return true
+}
+
 // buildNamespaceTrafficMap returns a map of all namespace services (key=id).  All
 // services either directly send and/or receive requests from a service in the namespace.
 func buildNamespaceTrafficMap(namespace string, o options.Options, client *prometheus.Client) graph.TrafficMap {
 	// query prometheus for request traffic in two queries. The first query gathers traffic for
 	// requests originating outside of the namespace...
->>>>>>> dae6fbcf
 	namespacePattern := fmt.Sprintf(".*\\\\.%v\\\\..*", namespace)
 	groupBy := "source_service,source_version,destination_service,destination_version,response_code,connection_mtls"
 	query := fmt.Sprintf("sum(rate(%v{source_service!~\"%v\",destination_service=~\"%v\",response_code=~\"%v\"} [%vs])) by (%v)",
@@ -202,10 +178,6 @@
 
 		dest, _ := addService(trafficMap, string(destSvc), string(destVer))
 
-<<<<<<< HEAD
-		log.Debugf("Building namespace tree for Root ServiceNode: %v\n", root.ID)
-		buildNamespaceTree(namespace, &root, time.Unix(o.QueryTime, 0), seenNodes, o, client, allNamespaces)
-=======
 		var edge *graph.Edge
 		for _, e := range source.Edges {
 			if dest.ID == e.Dest.ID {
@@ -221,7 +193,6 @@
 			edge.Metadata["rate4xx"] = 0.0
 			edge.Metadata["rate5xx"] = 0.0
 		}
->>>>>>> dae6fbcf
 
 		val := float64(s.Value)
 		var ck string
@@ -243,16 +214,11 @@
 			edge.Metadata["isMTLS"] = true
 		}
 
-<<<<<<< HEAD
-func buildNamespaceTree(namespace string, sn *tree.ServiceNode, start time.Time, seenNodes map[string]*tree.ServiceNode, o options.Options, client *prometheus.Client, allNamespaces bool) {
-	log.Debugf("Adding children for ServiceNode: %v\n", sn.ID)
-=======
 		source.Metadata["rateOut"] = source.Metadata["rateOut"].(float64) + val
 		dest.Metadata[ck] = dest.Metadata[ck].(float64) + val
 		dest.Metadata["rate"] = dest.Metadata["rate"].(float64) + val
 	}
 }
->>>>>>> dae6fbcf
 
 func addService(trafficMap graph.TrafficMap, name, version string) (*graph.ServiceNode, bool) {
 	id := graph.Id(name, version)
@@ -268,50 +234,6 @@
 		svc.Metadata["rateOut"] = 0.0
 		trafficMap[id] = svc
 	}
-<<<<<<< HEAD
-	query := fmt.Sprintf("sum(rate(%v{source_service=\"%v\",source_version=\"%v\"%v,response_code=~\"%v\"} [%vs])) by (%v)",
-		o.Metric,
-		sn.Name,                                                 // parent service name
-		sn.Version,                                              // parent service version
-		destinationSvcFilter,                                    // regex for namespace-constrained destination service
-		"[2345][0-9][0-9]",                                      // regex for valid response_codes
-		int(o.Duration.Seconds()),                               // range duration for the query
-		"destination_service,destination_version,response_code") // group by
-
-	vector := promQuery(query, start, client.API())
-
-	// identify the unique destination services
-	destinations := toDestinations(sn.Name, sn.Version, vector)
-
-	sn.Metadata["rateOut"] = 0.0
-	if len(destinations) > 0 {
-		sn.Children = make([]*tree.ServiceNode, len(destinations))
-		i := 0
-		for k, d := range destinations {
-			s := strings.Split(k, " ")
-			child := tree.NewServiceNode(s[0], s[1])
-			child.Parent = sn
-			child.Metadata = d
-
-			sn.Metadata["rateOut"] = sn.Metadata["rateOut"].(float64) + d["rate"].(float64)
-
-			log.Debugf("Adding child Service: %v(%v)->%v(%v)\n", sn.Name, sn.Version, child.Name, child.Version)
-			sn.Children[i] = &child
-			i++
-		}
-		// sort children for better presentation (and predictable testing)
-		sort.Slice(sn.Children, func(i, j int) bool {
-			return sn.Children[i].ID < sn.Children[j].ID
-		})
-		for _, child := range sn.Children {
-			if _, seen := seenNodes[child.ID]; !seen {
-				seenNodes[child.ID] = child
-				if strings.Contains(child.Name, namespace) {
-					buildNamespaceTree(namespace, child, start, seenNodes, o, client, allNamespaces)
-				} else {
-					log.Debugf("Not recursing on child service %v(%v) outside of namespace [%s]\n", child.Name, child.Version, namespace)
-					child.Metadata["isOutsideNamespace"] = !allNamespaces
-=======
 	return svc, !found
 }
 
@@ -333,7 +255,6 @@
 				}
 				if !isDupEdge {
 					service.Edges = append(service.Edges, nsEdge)
->>>>>>> dae6fbcf
 				}
 			}
 		} else {
