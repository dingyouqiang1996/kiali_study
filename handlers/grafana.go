package handlers

import (
	"net/http"

	"github.com/kiali/kiali/business"
	"github.com/kiali/kiali/log"
<<<<<<< HEAD
=======
	"github.com/kiali/kiali/models"
	"github.com/kiali/kiali/status"
	"github.com/kiali/kiali/util/httputil"
	"k8s.io/client-go/tools/clientcmd/api"
>>>>>>> 0f107afd
)

// GetGrafanaInfo provides the Grafana URL and other info, first by checking if a config exists
// then (if not) by inspecting the Kubernetes Grafana service in Istio installation namespace
func GetGrafanaInfo(w http.ResponseWriter, r *http.Request) {
	requestAuthInfo, err := getAuthInfo(r)
	if err != nil {
		RespondWithError(w, http.StatusInternalServerError, "authInfo initialization error: "+err.Error())
		return
	}

<<<<<<< HEAD
	info, code, err := business.GetGrafanaInfo(requestToken, business.GrafanaDashboardSupplier)
=======
	info, code, err := getGrafanaInfo(requestAuthInfo, findDashboard)
>>>>>>> 0f107afd
	if err != nil {
		log.Error(err)
		RespondWithError(w, code, err.Error())
		return
	}
	RespondWithJSON(w, code, info)
<<<<<<< HEAD
=======
}

// getGrafanaInfo returns the Grafana URL and other info, the HTTP status code (int) and eventually an error
func getGrafanaInfo(authInfo *api.AuthInfo, dashboardSupplier dashboardSupplier) (*models.GrafanaInfo, int, error) {
	grafanaConfig := config.Get().ExternalServices.Grafana

	if !grafanaConfig.Enabled {
		return nil, http.StatusNoContent, nil
	}

	externalURL := status.DiscoverGrafana()
	if externalURL == "" {
		return nil, http.StatusServiceUnavailable, errors.New("grafana URL is not set in Kiali configuration")
	}

	// Check if URL is valid
	_, err := validateURL(externalURL)
	if err != nil {
		return nil, http.StatusServiceUnavailable, errors.New("wrong format for Grafana URL: " + err.Error())
	}

	apiURL := externalURL

	// Find the in-cluster URL to reach Grafana's REST API if properties demand so
	if grafanaConfig.InClusterURL != "" {
		apiURL = grafanaConfig.InClusterURL
	}

	// Be sure to copy config.Auth and not modify the existing
	auth := grafanaConfig.Auth
	if auth.UseKialiToken {
		auth.Token = authInfo.Token
	}

	// Call Grafana REST API to get dashboard urls
	links := []models.ExternalLink{}
	urlParts := strings.Split(externalURL, "?")
	for _, dashboardConfig := range grafanaConfig.Dashboards {
		dashboardPath, err := getDashboardPath(apiURL, dashboardConfig.Name, &auth, dashboardSupplier)
		if err != nil {
			return nil, http.StatusServiceUnavailable, err
		}
		if dashboardPath != "" {
			// E.g.: http://localhost:3000?orgId=1 transformed into http://localhost:3000/d/LJ_uJAvmk/istio-service-dashboard?orgId=1
			externalURL = strings.TrimSuffix(urlParts[0], "/") + "/" + strings.TrimPrefix(dashboardPath, "/")
			if len(urlParts) > 1 {
				externalURL = externalURL + "?" + urlParts[1]
			}
			externalLink := models.ExternalLink{
				URL:  externalURL,
				Name: dashboardConfig.Name,
				Variables: v1alpha1.MonitoringDashboardExternalLinkVariables{
					App:       dashboardConfig.Variables.App,
					Namespace: dashboardConfig.Variables.Namespace,
					Service:   dashboardConfig.Variables.Service,
					Version:   dashboardConfig.Variables.Version,
					Workload:  dashboardConfig.Variables.Workload,
				},
			}
			links = append(links, externalLink)
		}
	}

	grafanaInfo := models.GrafanaInfo{
		ExternalLinks: links,
	}

	return &grafanaInfo, http.StatusOK, nil
}

func getDashboardPath(basePath, name string, auth *config.Auth, dashboardSupplier dashboardSupplier) (string, error) {
	body, code, err := dashboardSupplier(basePath, url.PathEscape(name), auth)
	if err != nil {
		return "", err
	}
	if code != http.StatusOK {
		// Get error message
		var f map[string]string
		err = json.Unmarshal(body, &f)
		if err != nil {
			return "", fmt.Errorf("unknown error from Grafana (%d)", code)
		}
		message, ok := f["message"]
		if !ok {
			return "", fmt.Errorf("unknown error from Grafana (%d)", code)
		}
		return "", fmt.Errorf("error from Grafana (%d): %s", code, message)
	}

	// Status OK, read dashboards info
	var dashboards []map[string]interface{}
	err = json.Unmarshal(body, &dashboards)
	if err != nil {
		return "", err
	}
	if len(dashboards) == 0 {
		log.Warningf("No Grafana dashboard found for pattern '%s'", name)
		return "", nil
	}
	if len(dashboards) > 1 {
		log.Infof("Several Grafana dashboards found for pattern '%s', picking the first one", name)
	}
	dashPath, ok := dashboards[0]["url"]
	if !ok {
		log.Warningf("URL field not found in Grafana dashboard for search pattern '%s'", name)
		return "", nil
	}
	return dashPath.(string), nil
}

func findDashboard(url, searchPattern string, auth *config.Auth) ([]byte, int, error) {
	urlParts := strings.Split(url, "?")
	query := strings.TrimSuffix(urlParts[0], "/") + "/api/search?query=" + searchPattern
	if len(urlParts) > 1 {
		query = query + "&" + urlParts[1]
	}
	return httputil.HttpGet(query, auth, time.Second*10)
>>>>>>> 0f107afd
}<|MERGE_RESOLUTION|>--- conflicted
+++ resolved
@@ -5,13 +5,6 @@
 
 	"github.com/kiali/kiali/business"
 	"github.com/kiali/kiali/log"
-<<<<<<< HEAD
-=======
-	"github.com/kiali/kiali/models"
-	"github.com/kiali/kiali/status"
-	"github.com/kiali/kiali/util/httputil"
-	"k8s.io/client-go/tools/clientcmd/api"
->>>>>>> 0f107afd
 )
 
 // GetGrafanaInfo provides the Grafana URL and other info, first by checking if a config exists
@@ -23,135 +16,12 @@
 		return
 	}
 
-<<<<<<< HEAD
-	info, code, err := business.GetGrafanaInfo(requestToken, business.GrafanaDashboardSupplier)
-=======
-	info, code, err := getGrafanaInfo(requestAuthInfo, findDashboard)
->>>>>>> 0f107afd
+	info, code, err := business.GetGrafanaInfo(requestAuthInfo, business.GrafanaDashboardSupplier)
+
 	if err != nil {
 		log.Error(err)
 		RespondWithError(w, code, err.Error())
 		return
 	}
 	RespondWithJSON(w, code, info)
-<<<<<<< HEAD
-=======
-}
-
-// getGrafanaInfo returns the Grafana URL and other info, the HTTP status code (int) and eventually an error
-func getGrafanaInfo(authInfo *api.AuthInfo, dashboardSupplier dashboardSupplier) (*models.GrafanaInfo, int, error) {
-	grafanaConfig := config.Get().ExternalServices.Grafana
-
-	if !grafanaConfig.Enabled {
-		return nil, http.StatusNoContent, nil
-	}
-
-	externalURL := status.DiscoverGrafana()
-	if externalURL == "" {
-		return nil, http.StatusServiceUnavailable, errors.New("grafana URL is not set in Kiali configuration")
-	}
-
-	// Check if URL is valid
-	_, err := validateURL(externalURL)
-	if err != nil {
-		return nil, http.StatusServiceUnavailable, errors.New("wrong format for Grafana URL: " + err.Error())
-	}
-
-	apiURL := externalURL
-
-	// Find the in-cluster URL to reach Grafana's REST API if properties demand so
-	if grafanaConfig.InClusterURL != "" {
-		apiURL = grafanaConfig.InClusterURL
-	}
-
-	// Be sure to copy config.Auth and not modify the existing
-	auth := grafanaConfig.Auth
-	if auth.UseKialiToken {
-		auth.Token = authInfo.Token
-	}
-
-	// Call Grafana REST API to get dashboard urls
-	links := []models.ExternalLink{}
-	urlParts := strings.Split(externalURL, "?")
-	for _, dashboardConfig := range grafanaConfig.Dashboards {
-		dashboardPath, err := getDashboardPath(apiURL, dashboardConfig.Name, &auth, dashboardSupplier)
-		if err != nil {
-			return nil, http.StatusServiceUnavailable, err
-		}
-		if dashboardPath != "" {
-			// E.g.: http://localhost:3000?orgId=1 transformed into http://localhost:3000/d/LJ_uJAvmk/istio-service-dashboard?orgId=1
-			externalURL = strings.TrimSuffix(urlParts[0], "/") + "/" + strings.TrimPrefix(dashboardPath, "/")
-			if len(urlParts) > 1 {
-				externalURL = externalURL + "?" + urlParts[1]
-			}
-			externalLink := models.ExternalLink{
-				URL:  externalURL,
-				Name: dashboardConfig.Name,
-				Variables: v1alpha1.MonitoringDashboardExternalLinkVariables{
-					App:       dashboardConfig.Variables.App,
-					Namespace: dashboardConfig.Variables.Namespace,
-					Service:   dashboardConfig.Variables.Service,
-					Version:   dashboardConfig.Variables.Version,
-					Workload:  dashboardConfig.Variables.Workload,
-				},
-			}
-			links = append(links, externalLink)
-		}
-	}
-
-	grafanaInfo := models.GrafanaInfo{
-		ExternalLinks: links,
-	}
-
-	return &grafanaInfo, http.StatusOK, nil
-}
-
-func getDashboardPath(basePath, name string, auth *config.Auth, dashboardSupplier dashboardSupplier) (string, error) {
-	body, code, err := dashboardSupplier(basePath, url.PathEscape(name), auth)
-	if err != nil {
-		return "", err
-	}
-	if code != http.StatusOK {
-		// Get error message
-		var f map[string]string
-		err = json.Unmarshal(body, &f)
-		if err != nil {
-			return "", fmt.Errorf("unknown error from Grafana (%d)", code)
-		}
-		message, ok := f["message"]
-		if !ok {
-			return "", fmt.Errorf("unknown error from Grafana (%d)", code)
-		}
-		return "", fmt.Errorf("error from Grafana (%d): %s", code, message)
-	}
-
-	// Status OK, read dashboards info
-	var dashboards []map[string]interface{}
-	err = json.Unmarshal(body, &dashboards)
-	if err != nil {
-		return "", err
-	}
-	if len(dashboards) == 0 {
-		log.Warningf("No Grafana dashboard found for pattern '%s'", name)
-		return "", nil
-	}
-	if len(dashboards) > 1 {
-		log.Infof("Several Grafana dashboards found for pattern '%s', picking the first one", name)
-	}
-	dashPath, ok := dashboards[0]["url"]
-	if !ok {
-		log.Warningf("URL field not found in Grafana dashboard for search pattern '%s'", name)
-		return "", nil
-	}
-	return dashPath.(string), nil
-}
-
-func findDashboard(url, searchPattern string, auth *config.Auth) ([]byte, int, error) {
-	urlParts := strings.Split(url, "?")
-	query := strings.TrimSuffix(urlParts[0], "/") + "/api/search?query=" + searchPattern
-	if len(urlParts) > 1 {
-		query = query + "&" + urlParts[1]
-	}
-	return httputil.HttpGet(query, auth, time.Second*10)
->>>>>>> 0f107afd
 }