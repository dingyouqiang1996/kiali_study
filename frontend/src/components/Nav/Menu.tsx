--- conflicted
+++ resolved
@@ -9,12 +9,9 @@
 import { kialiStyle } from 'styles/StyleUtils';
 import { ExternalServiceInfo } from '../../types/StatusState';
 import { KialiIcon } from 'config/KialiIcon';
-<<<<<<< HEAD
 import { GetTracingUrlProvider } from '../../utils/tracing/UrlProviders';
-=======
 import { WithTranslation, withTranslation } from 'react-i18next';
 import { I18N_NAMESPACE } from 'types/Common';
->>>>>>> c7dcf579
 
 const externalLinkStyle = kialiStyle({
   $nest: {
@@ -154,11 +151,7 @@
       });
   };
 
-<<<<<<< HEAD
-  render(): JSX.Element {
-=======
   render(): React.ReactNode {
->>>>>>> c7dcf579
     return (
       <Nav aria-label="Nav" theme="dark">
         <NavList className={navListStyle}>{this.renderMenuItems()}</NavList>
