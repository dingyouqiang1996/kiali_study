package data

import (
	api_security_v1beta1 "istio.io/api/security/v1beta1"
	api_v1beta1 "istio.io/api/type/v1beta1"
	security_v1beta1 "istio.io/client-go/pkg/apis/security/v1beta1"
)

func CreateAuthorizationPolicy(sourceNamespaces, operationMethods, operationHosts []string, selector map[string]string) *security_v1beta1.AuthorizationPolicy {
	ap := security_v1beta1.AuthorizationPolicy{}
	ap.Name = "auth-policy"
	ap.Namespace = "bookinfo"
	ap.ClusterName = "svc.cluster.local"
	ap.Spec.Selector = &api_v1beta1.WorkloadSelector{
		MatchLabels: selector,
	}
	ap.Spec.Rules = []*api_security_v1beta1.Rule{
		{
			From: []*api_security_v1beta1.Rule_From{
				{
					Source: &api_security_v1beta1.Source{
						Namespaces: sourceNamespaces,
					},
				},
			},
			To: []*api_security_v1beta1.Rule_To{
				{
					Operation: &api_security_v1beta1.Operation{
						Methods: operationMethods,
						Hosts:   operationHosts,
					},
				},
			},
			When: []*api_security_v1beta1.Condition{
				{
					Key:    "request.headers",
					Values: []string{"HTTP"},
				},
			},
		},
<<<<<<< HEAD
	}).DeepCopyIstioObject()
}

func CreateEmptyAuthorizationPolicy(name, namespace string) kubernetes.IstioObject {
	return (&kubernetes.GenericIstioObject{
		ObjectMeta: meta_v1.ObjectMeta{
			Name:      name,
			Namespace: namespace,
		},
		Spec: map[string]interface{}{},
	}).DeepCopyIstioObject()
}

func CreateEmptyMeshAuthorizationPolicy(name string) kubernetes.IstioObject {
	return CreateEmptyAuthorizationPolicy(name, "istio-system")
}

func CreateAuthorizationPolicyWithMetaAndSelector(name, namespace string, selector map[string]interface{}) kubernetes.IstioObject {
	return (&kubernetes.GenericIstioObject{
		ObjectMeta: meta_v1.ObjectMeta{
			Name:      name,
			Namespace: namespace,
		},
		Spec: map[string]interface{}{
			"selector": map[string]interface{}{
				"matchLabels": selector,
			},
		},
	}).DeepCopyIstioObject()

=======
	}
	return &ap
>>>>>>> 586cd020
}<|MERGE_RESOLUTION|>--- conflicted
+++ resolved
@@ -38,8 +38,8 @@
 				},
 			},
 		},
-<<<<<<< HEAD
-	}).DeepCopyIstioObject()
+	}
+	return &ap
 }
 
 func CreateEmptyAuthorizationPolicy(name, namespace string) kubernetes.IstioObject {
@@ -69,8 +69,4 @@
 		},
 	}).DeepCopyIstioObject()
 
-=======
-	}
-	return &ap
->>>>>>> 586cd020
 }