package business

import (
	"fmt"
	"testing"
	"time"

	osapps_v1 "github.com/openshift/api/apps/v1"
	osproject_v1 "github.com/openshift/api/project/v1"
	"github.com/stretchr/testify/assert"
	"github.com/stretchr/testify/mock"
	apps_v1 "k8s.io/api/apps/v1"
	batch_v1 "k8s.io/api/batch/v1"
	batch_v1beta1 "k8s.io/api/batch/v1beta1"
	core_v1 "k8s.io/api/core/v1"
	errors "k8s.io/apimachinery/pkg/api/errors"
	v1 "k8s.io/apimachinery/pkg/apis/meta/v1"
	"k8s.io/apimachinery/pkg/runtime/schema"
	"k8s.io/apimachinery/pkg/types"

	"github.com/kiali/kiali/config"
	"github.com/kiali/kiali/kubernetes"
	"github.com/kiali/kiali/kubernetes/kubetest"
	"github.com/kiali/kiali/models"
	"github.com/kiali/kiali/prometheus/prometheustest"
)

func setupWorkloadService(k8s *kubetest.K8SClientMock) WorkloadService {
	prom := new(prometheustest.PromClientMock)
	return WorkloadService{k8s: k8s, prom: prom, businessLayer: NewWithBackends(k8s, prom, nil)}
}

func TestGetWorkloadListFromDeployments(t *testing.T) {
	assert := assert.New(t)
	conf := config.NewConfig()
	config.Set(conf)

	// Setup mocks
	k8s := new(kubetest.K8SClientMock)
	k8s.On("IsOpenShift").Return(true)
	k8s.On("GetProject", mock.AnythingOfType("string")).Return(&osproject_v1.Project{}, nil)
	k8s.On("GetDeployments", mock.AnythingOfType("string"), mock.AnythingOfType("string")).Return(FakeDeployments(), nil)
	k8s.On("GetDeploymentConfigs", mock.AnythingOfType("string"), mock.AnythingOfType("string")).Return([]osapps_v1.DeploymentConfig{}, nil)
	k8s.On("GetReplicaSets", mock.AnythingOfType("string"), mock.AnythingOfType("string")).Return([]apps_v1.ReplicaSet{}, nil)
	k8s.On("GetReplicationControllers", mock.AnythingOfType("string"), mock.AnythingOfType("string")).Return([]core_v1.ReplicationController{}, nil)
	k8s.On("GetStatefulSets", mock.AnythingOfType("string"), mock.AnythingOfType("string")).Return([]apps_v1.StatefulSet{}, nil)
	k8s.On("GetDaemonSets", mock.AnythingOfType("string"), mock.AnythingOfType("string")).Return([]apps_v1.DaemonSet{}, nil)
	k8s.On("GetJobs", mock.AnythingOfType("string"), mock.AnythingOfType("string")).Return([]batch_v1.Job{}, nil)
	k8s.On("GetCronJobs", mock.AnythingOfType("string"), mock.AnythingOfType("string")).Return([]batch_v1beta1.CronJob{}, nil)
	k8s.On("GetPods", mock.AnythingOfType("string"), mock.AnythingOfType("string")).Return([]core_v1.Pod{}, nil)
	k8s.On("GetPod", mock.AnythingOfType("string"), mock.AnythingOfType("string")).Return(core_v1.Pod{}, nil)
	k8s.On("GetPodLogs", mock.AnythingOfType("string"), mock.AnythingOfType("string"), mock.Anything).Return(&kubernetes.PodLogs{}, nil)

	svc := setupWorkloadService(k8s)

	workloadList, _ := svc.GetWorkloadList("Namespace", false)
	workloads := workloadList.Workloads

	assert.Equal("Namespace", workloadList.Namespace.Name)

	assert.Equal(3, len(workloads))
	assert.Equal("httpbin-v1", workloads[0].Name)
	assert.Equal(true, workloads[0].AppLabel)
	assert.Equal(false, workloads[0].VersionLabel)
	assert.Equal("Deployment", workloads[0].Type)
	assert.Equal("httpbin-v2", workloads[1].Name)
	assert.Equal(true, workloads[1].AppLabel)
	assert.Equal(true, workloads[1].VersionLabel)
	assert.Equal("Deployment", workloads[1].Type)
	assert.Equal("httpbin-v3", workloads[2].Name)
	assert.Equal(false, workloads[2].AppLabel)
	assert.Equal(false, workloads[2].VersionLabel)
	assert.Equal("Deployment", workloads[2].Type)
}

func TestGetWorkloadListFromReplicaSets(t *testing.T) {
	assert := assert.New(t)
	conf := config.NewConfig()
	config.Set(conf)

	// Setup mocks
	k8s := new(kubetest.K8SClientMock)
	k8s.On("IsOpenShift").Return(true)
	k8s.On("GetProject", mock.AnythingOfType("string")).Return(&osproject_v1.Project{}, nil)
	k8s.On("GetDeployments", mock.AnythingOfType("string"), mock.AnythingOfType("string")).Return([]apps_v1.Deployment{}, nil)
	k8s.On("GetDeploymentConfigs", mock.AnythingOfType("string"), mock.AnythingOfType("string")).Return([]osapps_v1.DeploymentConfig{}, nil)
	k8s.On("GetReplicaSets", mock.AnythingOfType("string"), mock.AnythingOfType("string")).Return(FakeReplicaSets(), nil)
	k8s.On("GetReplicationControllers", mock.AnythingOfType("string"), mock.AnythingOfType("string")).Return([]core_v1.ReplicationController{}, nil)
	k8s.On("GetStatefulSets", mock.AnythingOfType("string"), mock.AnythingOfType("string")).Return([]apps_v1.StatefulSet{}, nil)
	k8s.On("GetDaemonSets", mock.AnythingOfType("string"), mock.AnythingOfType("string")).Return([]apps_v1.DaemonSet{}, nil)
	k8s.On("GetJobs", mock.AnythingOfType("string"), mock.AnythingOfType("string")).Return([]batch_v1.Job{}, nil)
	k8s.On("GetCronJobs", mock.AnythingOfType("string"), mock.AnythingOfType("string")).Return([]batch_v1beta1.CronJob{}, nil)
	k8s.On("GetPods", mock.AnythingOfType("string"), mock.AnythingOfType("string")).Return([]core_v1.Pod{}, nil)
	k8s.On("GetPod", mock.AnythingOfType("string"), mock.AnythingOfType("string")).Return(core_v1.Pod{}, nil)
	k8s.On("GetPodLogs", mock.AnythingOfType("string"), mock.AnythingOfType("string"), mock.Anything).Return(&kubernetes.PodLogs{}, nil)

	svc := setupWorkloadService(k8s)

	workloadList, _ := svc.GetWorkloadList("Namespace", false)
	workloads := workloadList.Workloads

	assert.Equal("Namespace", workloadList.Namespace.Name)

	assert.Equal(3, len(workloads))
	assert.Equal("httpbin-v1", workloads[0].Name)
	assert.Equal(true, workloads[0].AppLabel)
	assert.Equal(false, workloads[0].VersionLabel)
	assert.Equal("ReplicaSet", workloads[0].Type)
	assert.Equal("httpbin-v2", workloads[1].Name)
	assert.Equal(true, workloads[1].AppLabel)
	assert.Equal(true, workloads[1].VersionLabel)
	assert.Equal("ReplicaSet", workloads[1].Type)
	assert.Equal("httpbin-v3", workloads[2].Name)
	assert.Equal(false, workloads[2].AppLabel)
	assert.Equal(false, workloads[2].VersionLabel)
	assert.Equal("ReplicaSet", workloads[2].Type)
}

func TestGetWorkloadListFromReplicationControllers(t *testing.T) {
	assert := assert.New(t)

	// Setup mocks
	k8s := new(kubetest.K8SClientMock)
	k8s.On("IsOpenShift").Return(true)
	k8s.On("GetProject", mock.AnythingOfType("string")).Return(&osproject_v1.Project{}, nil)
	k8s.On("GetDeployments", mock.AnythingOfType("string"), mock.AnythingOfType("string")).Return([]apps_v1.Deployment{}, nil)
	k8s.On("GetDeploymentConfigs", mock.AnythingOfType("string"), mock.AnythingOfType("string")).Return([]osapps_v1.DeploymentConfig{}, nil)
	k8s.On("GetReplicaSets", mock.AnythingOfType("string"), mock.AnythingOfType("string")).Return([]apps_v1.ReplicaSet{}, nil)
	k8s.On("GetReplicationControllers", mock.AnythingOfType("string"), mock.AnythingOfType("string")).Return(FakeReplicationControllers(), nil)
	k8s.On("GetStatefulSets", mock.AnythingOfType("string"), mock.AnythingOfType("string")).Return([]apps_v1.StatefulSet{}, nil)
	k8s.On("GetDaemonSets", mock.AnythingOfType("string"), mock.AnythingOfType("string")).Return([]apps_v1.DaemonSet{}, nil)
	k8s.On("GetJobs", mock.AnythingOfType("string"), mock.AnythingOfType("string")).Return([]batch_v1.Job{}, nil)
	k8s.On("GetCronJobs", mock.AnythingOfType("string"), mock.AnythingOfType("string")).Return([]batch_v1beta1.CronJob{}, nil)
	k8s.On("GetPods", mock.AnythingOfType("string"), mock.AnythingOfType("string")).Return([]core_v1.Pod{}, nil)

	svc := setupWorkloadService(k8s)

	excludedWorkloads = map[string]bool{}
	workloadList, _ := svc.GetWorkloadList("Namespace", false)
	workloads := workloadList.Workloads

	assert.Equal("Namespace", workloadList.Namespace.Name)

	assert.Equal(3, len(workloads))
	assert.Equal("httpbin-v1", workloads[0].Name)
	assert.Equal(true, workloads[0].AppLabel)
	assert.Equal(false, workloads[0].VersionLabel)
	assert.Equal("ReplicationController", workloads[0].Type)
	assert.Equal("httpbin-v2", workloads[1].Name)
	assert.Equal(true, workloads[1].AppLabel)
	assert.Equal(true, workloads[1].VersionLabel)
	assert.Equal("ReplicationController", workloads[1].Type)
	assert.Equal("httpbin-v3", workloads[2].Name)
	assert.Equal(false, workloads[2].AppLabel)
	assert.Equal(false, workloads[2].VersionLabel)
	assert.Equal("ReplicationController", workloads[2].Type)
}

func TestGetWorkloadListFromDeploymentConfigs(t *testing.T) {
	assert := assert.New(t)
	conf := config.NewConfig()
	config.Set(conf)

	// Setup mocks
	k8s := new(kubetest.K8SClientMock)
	k8s.On("IsOpenShift").Return(true)
	k8s.On("GetProject", mock.AnythingOfType("string")).Return(&osproject_v1.Project{}, nil)
	k8s.On("GetDeployments", mock.AnythingOfType("string"), mock.AnythingOfType("string")).Return([]apps_v1.Deployment{}, nil)
	k8s.On("GetDeploymentConfigs", mock.AnythingOfType("string"), mock.AnythingOfType("string")).Return(FakeDeploymentConfigs(), nil)
	k8s.On("GetReplicaSets", mock.AnythingOfType("string"), mock.AnythingOfType("string")).Return([]apps_v1.ReplicaSet{}, nil)
	k8s.On("GetReplicationControllers", mock.AnythingOfType("string"), mock.AnythingOfType("string")).Return([]core_v1.ReplicationController{}, nil)
	k8s.On("GetStatefulSets", mock.AnythingOfType("string"), mock.AnythingOfType("string")).Return([]apps_v1.StatefulSet{}, nil)
	k8s.On("GetDaemonSets", mock.AnythingOfType("string"), mock.AnythingOfType("string")).Return([]apps_v1.DaemonSet{}, nil)
	k8s.On("GetJobs", mock.AnythingOfType("string"), mock.AnythingOfType("string")).Return([]batch_v1.Job{}, nil)
	k8s.On("GetCronJobs", mock.AnythingOfType("string"), mock.AnythingOfType("string")).Return([]batch_v1beta1.CronJob{}, nil)
	k8s.On("GetPods", mock.AnythingOfType("string"), mock.AnythingOfType("string")).Return([]core_v1.Pod{}, nil)

	svc := setupWorkloadService(k8s)

	excludedWorkloads = map[string]bool{}
	workloadList, _ := svc.GetWorkloadList("Namespace", false)
	workloads := workloadList.Workloads

	assert.Equal("Namespace", workloadList.Namespace.Name)

	assert.Equal(3, len(workloads))
	assert.Equal("httpbin-v1", workloads[0].Name)
	assert.Equal(true, workloads[0].AppLabel)
	assert.Equal(false, workloads[0].VersionLabel)
	assert.Equal("DeploymentConfig", workloads[0].Type)
	assert.Equal("httpbin-v2", workloads[1].Name)
	assert.Equal(true, workloads[1].AppLabel)
	assert.Equal(true, workloads[1].VersionLabel)
	assert.Equal("DeploymentConfig", workloads[1].Type)
	assert.Equal("httpbin-v3", workloads[2].Name)
	assert.Equal(false, workloads[2].AppLabel)
	assert.Equal(false, workloads[2].VersionLabel)
	assert.Equal("DeploymentConfig", workloads[2].Type)
}

func TestGetWorkloadListFromStatefulSets(t *testing.T) {
	assert := assert.New(t)
	conf := config.NewConfig()
	config.Set(conf)

	// Setup mocks
	k8s := new(kubetest.K8SClientMock)
	k8s.On("IsOpenShift").Return(true)
	k8s.On("GetProject", mock.AnythingOfType("string")).Return(&osproject_v1.Project{}, nil)
	k8s.On("GetDeployments", mock.AnythingOfType("string"), mock.AnythingOfType("string")).Return([]apps_v1.Deployment{}, nil)
	k8s.On("GetDeploymentConfigs", mock.AnythingOfType("string"), mock.AnythingOfType("string")).Return([]osapps_v1.DeploymentConfig{}, nil)
	k8s.On("GetReplicaSets", mock.AnythingOfType("string"), mock.AnythingOfType("string")).Return([]apps_v1.ReplicaSet{}, nil)
	k8s.On("GetReplicationControllers", mock.AnythingOfType("string"), mock.AnythingOfType("string")).Return([]core_v1.ReplicationController{}, nil)
	k8s.On("GetStatefulSets", mock.AnythingOfType("string"), mock.AnythingOfType("string")).Return(FakeStatefulSets(), nil)
	k8s.On("GetDaemonSets", mock.AnythingOfType("string"), mock.AnythingOfType("string")).Return([]apps_v1.DaemonSet{}, nil)
	k8s.On("GetJobs", mock.AnythingOfType("string"), mock.AnythingOfType("string")).Return([]batch_v1.Job{}, nil)
	k8s.On("GetCronJobs", mock.AnythingOfType("string"), mock.AnythingOfType("string")).Return([]batch_v1beta1.CronJob{}, nil)
	k8s.On("GetPods", mock.AnythingOfType("string"), mock.AnythingOfType("string")).Return([]core_v1.Pod{}, nil)

	svc := setupWorkloadService(k8s)

	excludedWorkloads = map[string]bool{}
	workloadList, _ := svc.GetWorkloadList("Namespace", false)
	workloads := workloadList.Workloads

	assert.Equal("Namespace", workloadList.Namespace.Name)

	assert.Equal(3, len(workloads))
	assert.Equal("httpbin-v1", workloads[0].Name)
	assert.Equal(true, workloads[0].AppLabel)
	assert.Equal(false, workloads[0].VersionLabel)
	assert.Equal("StatefulSet", workloads[0].Type)
	assert.Equal("httpbin-v2", workloads[1].Name)
	assert.Equal(true, workloads[1].AppLabel)
	assert.Equal(true, workloads[1].VersionLabel)
	assert.Equal("StatefulSet", workloads[1].Type)
	assert.Equal("httpbin-v3", workloads[2].Name)
	assert.Equal(false, workloads[2].AppLabel)
	assert.Equal(false, workloads[2].VersionLabel)
	assert.Equal("StatefulSet", workloads[2].Type)
}

func TestGetWorkloadListFromDaemonSets(t *testing.T) {
	assert := assert.New(t)
	conf := config.NewConfig()
	config.Set(conf)

	// Setup mocks
	k8s := new(kubetest.K8SClientMock)
	k8s.On("IsOpenShift").Return(true)
	k8s.On("GetProject", mock.AnythingOfType("string")).Return(&osproject_v1.Project{}, nil)
	k8s.On("GetDeployments", mock.AnythingOfType("string"), mock.AnythingOfType("string")).Return([]apps_v1.Deployment{}, nil)
	k8s.On("GetDeploymentConfigs", mock.AnythingOfType("string"), mock.AnythingOfType("string")).Return([]osapps_v1.DeploymentConfig{}, nil)
	k8s.On("GetReplicaSets", mock.AnythingOfType("string"), mock.AnythingOfType("string")).Return([]apps_v1.ReplicaSet{}, nil)
	k8s.On("GetReplicationControllers", mock.AnythingOfType("string"), mock.AnythingOfType("string")).Return([]core_v1.ReplicationController{}, nil)
	k8s.On("GetStatefulSets", mock.AnythingOfType("string"), mock.AnythingOfType("string")).Return([]apps_v1.StatefulSet{}, nil)
	k8s.On("GetDaemonSets", mock.AnythingOfType("string"), mock.AnythingOfType("string")).Return(FakeDaemonSets(), nil)
	k8s.On("GetJobs", mock.AnythingOfType("string"), mock.AnythingOfType("string")).Return([]batch_v1.Job{}, nil)
	k8s.On("GetCronJobs", mock.AnythingOfType("string"), mock.AnythingOfType("string")).Return([]batch_v1beta1.CronJob{}, nil)
	k8s.On("GetPods", mock.AnythingOfType("string"), mock.AnythingOfType("string")).Return([]core_v1.Pod{}, nil)

	svc := setupWorkloadService(k8s)

	excludedWorkloads = map[string]bool{}
	workloadList, _ := svc.GetWorkloadList("Namespace", false)
	workloads := workloadList.Workloads

	assert.Equal("Namespace", workloadList.Namespace.Name)

	assert.Equal(3, len(workloads))
	assert.Equal("httpbin-v1", workloads[0].Name)
	assert.Equal(true, workloads[0].AppLabel)
	assert.Equal(false, workloads[0].VersionLabel)
	assert.Equal("DaemonSet", workloads[0].Type)
	assert.Equal("httpbin-v2", workloads[1].Name)
	assert.Equal(true, workloads[1].AppLabel)
	assert.Equal(true, workloads[1].VersionLabel)
	assert.Equal("DaemonSet", workloads[1].Type)
	assert.Equal("httpbin-v3", workloads[2].Name)
	assert.Equal(false, workloads[2].AppLabel)
	assert.Equal(false, workloads[2].VersionLabel)
	assert.Equal("DaemonSet", workloads[2].Type)
}

func TestGetWorkloadListFromDepRCPod(t *testing.T) {
	assert := assert.New(t)
	conf := config.NewConfig()
	config.Set(conf)

	// Setup mocks
	k8s := new(kubetest.K8SClientMock)
	k8s.On("IsOpenShift").Return(true)
	k8s.On("GetProject", mock.AnythingOfType("string")).Return(&osproject_v1.Project{}, nil)
	k8s.On("GetDeployments", mock.AnythingOfType("string"), mock.AnythingOfType("string")).Return(FakeDepSyncedWithRS(), nil)
	k8s.On("GetDeploymentConfigs", mock.AnythingOfType("string"), mock.AnythingOfType("string")).Return([]osapps_v1.DeploymentConfig{}, nil)
	k8s.On("GetReplicaSets", mock.AnythingOfType("string"), mock.AnythingOfType("string")).Return(FakeRSSyncedWithPods(), nil)
	k8s.On("GetReplicationControllers", mock.AnythingOfType("string"), mock.AnythingOfType("string")).Return([]core_v1.ReplicationController{}, nil)
	k8s.On("GetStatefulSets", mock.AnythingOfType("string"), mock.AnythingOfType("string")).Return([]apps_v1.StatefulSet{}, nil)
	k8s.On("GetDaemonSets", mock.AnythingOfType("string"), mock.AnythingOfType("string")).Return([]apps_v1.DaemonSet{}, nil)
	k8s.On("GetJobs", mock.AnythingOfType("string"), mock.AnythingOfType("string")).Return([]batch_v1.Job{}, nil)
	k8s.On("GetCronJobs", mock.AnythingOfType("string"), mock.AnythingOfType("string")).Return([]batch_v1beta1.CronJob{}, nil)
	k8s.On("GetPods", mock.AnythingOfType("string"), mock.AnythingOfType("string")).Return(FakePodsSyncedWithDeployments(), nil)

	svc := setupWorkloadService(k8s)

	workloadList, _ := svc.GetWorkloadList("Namespace", false)
	workloads := workloadList.Workloads

	assert.Equal("Namespace", workloadList.Namespace.Name)

	assert.Equal(1, len(workloads))
	assert.Equal("details-v1", workloads[0].Name)
	assert.Equal("Deployment", workloads[0].Type)
	assert.Equal(true, workloads[0].AppLabel)
	assert.Equal(true, workloads[0].VersionLabel)
}

func TestGetWorkloadListFromPod(t *testing.T) {
	assert := assert.New(t)
	conf := config.NewConfig()
	config.Set(conf)

	// Setup mocks
	k8s := new(kubetest.K8SClientMock)
	k8s.On("IsOpenShift").Return(true)
	k8s.On("GetProject", mock.AnythingOfType("string")).Return(&osproject_v1.Project{}, nil)
	k8s.On("GetDeployments", mock.AnythingOfType("string"), mock.AnythingOfType("string")).Return([]apps_v1.Deployment{}, nil)
	k8s.On("GetDeploymentConfigs", mock.AnythingOfType("string"), mock.AnythingOfType("string")).Return([]osapps_v1.DeploymentConfig{}, nil)
	k8s.On("GetReplicaSets", mock.AnythingOfType("string"), mock.AnythingOfType("string")).Return([]apps_v1.ReplicaSet{}, nil)
	k8s.On("GetReplicationControllers", mock.AnythingOfType("string"), mock.AnythingOfType("string")).Return([]core_v1.ReplicationController{}, nil)
	k8s.On("GetStatefulSets", mock.AnythingOfType("string"), mock.AnythingOfType("string")).Return([]apps_v1.StatefulSet{}, nil)
	k8s.On("GetDaemonSets", mock.AnythingOfType("string"), mock.AnythingOfType("string")).Return([]apps_v1.DaemonSet{}, nil)
	k8s.On("GetJobs", mock.AnythingOfType("string"), mock.AnythingOfType("string")).Return([]batch_v1.Job{}, nil)
	k8s.On("GetCronJobs", mock.AnythingOfType("string"), mock.AnythingOfType("string")).Return([]batch_v1beta1.CronJob{}, nil)
	k8s.On("GetPods", mock.AnythingOfType("string"), mock.AnythingOfType("string")).Return(FakePodsNoController(), nil)

	svc := setupWorkloadService(k8s)

	workloadList, _ := svc.GetWorkloadList("Namespace", false)
	workloads := workloadList.Workloads

	assert.Equal("Namespace", workloadList.Namespace.Name)

	assert.Equal(1, len(workloads))
	assert.Equal("orphan-pod", workloads[0].Name)
	assert.Equal("Pod", workloads[0].Type)
	assert.Equal(true, workloads[0].AppLabel)
	assert.Equal(true, workloads[0].VersionLabel)
}

func TestGetWorkloadListFromPods(t *testing.T) {
	assert := assert.New(t)
	conf := config.NewConfig()
	config.Set(conf)

	// Setup mocks
	k8s := new(kubetest.K8SClientMock)
	k8s.On("IsOpenShift").Return(true)
	k8s.On("GetProject", mock.AnythingOfType("string")).Return(&osproject_v1.Project{}, nil)
	k8s.On("GetDeployments", mock.AnythingOfType("string"), mock.AnythingOfType("string")).Return([]apps_v1.Deployment{}, nil)
	k8s.On("GetDeploymentConfigs", mock.AnythingOfType("string"), mock.AnythingOfType("string")).Return([]osapps_v1.DeploymentConfig{}, nil)
	k8s.On("GetReplicaSets", mock.AnythingOfType("string"), mock.AnythingOfType("string")).Return(FakeCustomControllerRSSyncedWithPods(), nil)
	k8s.On("GetReplicationControllers", mock.AnythingOfType("string"), mock.AnythingOfType("string")).Return([]core_v1.ReplicationController{}, nil)
	k8s.On("GetStatefulSets", mock.AnythingOfType("string"), mock.AnythingOfType("string")).Return([]apps_v1.StatefulSet{}, nil)
	k8s.On("GetDaemonSets", mock.AnythingOfType("string"), mock.AnythingOfType("string")).Return([]apps_v1.DaemonSet{}, nil)
	k8s.On("GetJobs", mock.AnythingOfType("string"), mock.AnythingOfType("string")).Return([]batch_v1.Job{}, nil)
	k8s.On("GetCronJobs", mock.AnythingOfType("string"), mock.AnythingOfType("string")).Return([]batch_v1beta1.CronJob{}, nil)
	k8s.On("GetPods", mock.AnythingOfType("string"), mock.AnythingOfType("string")).Return(FakePodsFromCustomController(), nil)

	svc := setupWorkloadService(k8s)

	workloadList, _ := svc.GetWorkloadList("Namespace", false)
	workloads := workloadList.Workloads

	assert.Equal("Namespace", workloadList.Namespace.Name)

	assert.Equal(1, len(workloads))
	assert.Equal("custom-controller", workloads[0].Name)
	assert.Equal("CustomController", workloads[0].Type)
	assert.Equal(true, workloads[0].AppLabel)
	assert.Equal(true, workloads[0].VersionLabel)
}

func TestGetWorkloadFromDeployment(t *testing.T) {
	assert := assert.New(t)

	// Setup mocks
	gr := schema.GroupResource{
		Group:    "test-group",
		Resource: "test-resource",
	}
	notfound := errors.NewNotFound(gr, "not found")
	k8s := new(kubetest.K8SClientMock)
	k8s.On("IsOpenShift").Return(true)
	k8s.On("GetProject", mock.AnythingOfType("string")).Return(&osproject_v1.Project{ObjectMeta: v1.ObjectMeta{Name: "Namespace"}}, nil)
	k8s.On("GetDeployment", mock.AnythingOfType("string"), mock.AnythingOfType("string")).Return(&FakeDepSyncedWithRS()[0], nil)
	k8s.On("GetDeploymentConfig", mock.AnythingOfType("string"), mock.AnythingOfType("string")).Return(&osapps_v1.DeploymentConfig{}, notfound)
	k8s.On("GetReplicaSets", mock.AnythingOfType("string"), mock.AnythingOfType("string")).Return(FakeRSSyncedWithPods(), nil)
	k8s.On("GetReplicationControllers", mock.AnythingOfType("string"), mock.AnythingOfType("string")).Return([]core_v1.ReplicationController{}, nil)
	k8s.On("GetStatefulSet", mock.AnythingOfType("string"), mock.AnythingOfType("string")).Return(&apps_v1.StatefulSet{}, notfound)
	k8s.On("GetDaemonSet", mock.AnythingOfType("string"), mock.AnythingOfType("string")).Return(&apps_v1.DaemonSet{}, notfound)
	k8s.On("GetPods", mock.AnythingOfType("string"), mock.AnythingOfType("string")).Return(FakePodsSyncedWithDeployments(), nil)
	k8s.On("GetJobs", mock.AnythingOfType("string"), mock.AnythingOfType("string")).Return([]batch_v1.Job{}, nil)
	k8s.On("GetCronJobs", mock.AnythingOfType("string"), mock.AnythingOfType("string")).Return([]batch_v1beta1.CronJob{}, nil)

	// Disabling CustomDashboards on Workload details testing
	conf := config.Get()
	conf.ExternalServices.CustomDashboards.Enabled = false
	config.Set(conf)

	svc := setupWorkloadService(k8s)

	workload, _ := svc.GetWorkload("Namespace", "details-v1", "", false)

	assert.Equal("details-v1", workload.Name)
	assert.Equal("Deployment", workload.Type)
	assert.Equal(true, workload.AppLabel)
	assert.Equal(true, workload.VersionLabel)
}

func TestGetWorkloadWithInvalidWorkloadType(t *testing.T) {
	assert := assert.New(t)

	// Setup mocks
	gr := schema.GroupResource{
		Group:    "test-group",
		Resource: "test-resource",
	}
	notfound := errors.NewNotFound(gr, "not found")
	k8s := new(kubetest.K8SClientMock)
	k8s.On("IsOpenShift").Return(true)
	k8s.On("GetProject", mock.AnythingOfType("string")).Return(&osproject_v1.Project{}, nil)
	k8s.On("GetDeployment", mock.AnythingOfType("string"), mock.AnythingOfType("string")).Return(&FakeDepSyncedWithRS()[0], nil)
	k8s.On("GetDeploymentConfig", mock.AnythingOfType("string"), mock.AnythingOfType("string")).Return(&osapps_v1.DeploymentConfig{}, notfound)
	k8s.On("GetReplicaSets", mock.AnythingOfType("string"), mock.AnythingOfType("string")).Return(FakeRSSyncedWithPods(), nil)
	k8s.On("GetReplicationControllers", mock.AnythingOfType("string"), mock.AnythingOfType("string")).Return([]core_v1.ReplicationController{}, nil)
	k8s.On("GetStatefulSet", mock.AnythingOfType("string"), mock.AnythingOfType("string")).Return(&apps_v1.StatefulSet{}, notfound)
	k8s.On("GetDaemonSet", mock.AnythingOfType("string"), mock.AnythingOfType("string")).Return(&apps_v1.DaemonSet{}, notfound)
	k8s.On("GetPods", mock.AnythingOfType("string"), mock.AnythingOfType("string")).Return(FakePodsSyncedWithDeployments(), nil)
	k8s.On("GetJobs", mock.AnythingOfType("string"), mock.AnythingOfType("string")).Return([]batch_v1.Job{}, nil)
	k8s.On("GetCronJobs", mock.AnythingOfType("string"), mock.AnythingOfType("string")).Return([]batch_v1beta1.CronJob{}, nil)

	// Disabling CustomDashboards on Workload details testing
	conf := config.Get()
	conf.ExternalServices.CustomDashboards.Enabled = false
	config.Set(conf)

	svc := setupWorkloadService(k8s)

	workload, _ := svc.GetWorkload("Namespace", "details-v1", "invalid", false)

	assert.Equal("details-v1", workload.Name)
	assert.Equal("Deployment", workload.Type)
	assert.Equal(true, workload.AppLabel)
	assert.Equal(true, workload.VersionLabel)
}

func TestGetWorkloadFromPods(t *testing.T) {
	assert := assert.New(t)

	// Setup mocks
	gr := schema.GroupResource{
		Group:    "test-group",
		Resource: "test-resource",
	}
	notfound := errors.NewNotFound(gr, "not found")
	k8s := new(kubetest.K8SClientMock)
	k8s.On("IsOpenShift").Return(true)
	k8s.On("GetProject", mock.AnythingOfType("string")).Return(&osproject_v1.Project{}, nil)
	k8s.On("GetDeployment", mock.AnythingOfType("string"), mock.AnythingOfType("string")).Return(&apps_v1.Deployment{}, notfound)
	k8s.On("GetDeploymentConfig", mock.AnythingOfType("string"), mock.AnythingOfType("string")).Return(&osapps_v1.DeploymentConfig{}, notfound)
	k8s.On("GetReplicaSets", mock.AnythingOfType("string"), mock.AnythingOfType("string")).Return(FakeCustomControllerRSSyncedWithPods(), nil)
	k8s.On("GetReplicationControllers", mock.AnythingOfType("string"), mock.AnythingOfType("string")).Return([]core_v1.ReplicationController{}, nil)
	k8s.On("GetStatefulSet", mock.AnythingOfType("string"), mock.AnythingOfType("string")).Return(&apps_v1.StatefulSet{}, notfound)
	k8s.On("GetDaemonSet", mock.AnythingOfType("string"), mock.AnythingOfType("string")).Return(&apps_v1.DaemonSet{}, notfound)
	k8s.On("GetPods", mock.AnythingOfType("string"), mock.AnythingOfType("string")).Return(FakePodsFromCustomController(), nil)
	k8s.On("GetJobs", mock.AnythingOfType("string"), mock.AnythingOfType("string")).Return([]batch_v1.Job{}, nil)
	k8s.On("GetCronJobs", mock.AnythingOfType("string"), mock.AnythingOfType("string")).Return([]batch_v1beta1.CronJob{}, nil)

	// Disabling CustomDashboards on Workload details testing
	conf := config.Get()
	conf.ExternalServices.CustomDashboards.Enabled = false
	config.Set(conf)

	svc := setupWorkloadService(k8s)

	workload, _ := svc.GetWorkload("Namespace", "custom-controller", "", false)

	assert.Equal("custom-controller", workload.Name)
	assert.Equal("CustomController", workload.Type)
	assert.Equal(true, workload.AppLabel)
	assert.Equal(true, workload.VersionLabel)
	assert.Equal(0, len(workload.Runtimes))
	assert.Equal(0, len(workload.AdditionalDetails))
}

func TestGetPods(t *testing.T) {
	assert := assert.New(t)
	conf := config.NewConfig()
	config.Set(conf)

	// Setup mocks
	k8s := new(kubetest.K8SClientMock)
	k8s.On("GetPods", mock.AnythingOfType("string"), mock.AnythingOfType("string")).Return(FakePodsSyncedWithDeployments(), nil)
	k8s.On("IsOpenShift").Return(false)

	svc := setupWorkloadService(k8s)

	pods, _ := svc.GetPods("Namespace", "app=httpbin")

	assert.Equal(1, len(pods))
	assert.Equal("details-v1-3618568057-dnkjp", pods[0].Name)
}

func TestGetPod(t *testing.T) {
	assert := assert.New(t)
	conf := config.NewConfig()
	config.Set(conf)

	// Setup mocks
	k8s := new(kubetest.K8SClientMock)
	k8s.On("GetPod", mock.AnythingOfType("string"), mock.AnythingOfType("string")).Return(FakePodSyncedWithDeployments(), nil)
	k8s.On("IsOpenShift").Return(false)

	svc := setupWorkloadService(k8s)

	pod, _ := svc.GetPod("Namespace", "details-v1-3618568057-dnkjp")

	assert.Equal("details-v1-3618568057-dnkjp", pod.Name)
}

func TestGetPodLogs(t *testing.T) {
	assert := assert.New(t)
	conf := config.NewConfig()
	config.Set(conf)

	// Setup mocks
	k8s := new(kubetest.K8SClientMock)
	k8s.On("GetPodLogs", mock.AnythingOfType("string"), mock.AnythingOfType("string"), mock.Anything).Return(FakePodLogsSyncedWithDeployments(), nil)
	k8s.On("IsOpenShift").Return(false)

	svc := setupWorkloadService(k8s)

	podLogs, _ := svc.GetPodLogs("Namespace", "details-v1-3618568057-dnkjp", &LogOptions{PodLogOptions: core_v1.PodLogOptions{Container: "details"}})

	assert.Equal(len(podLogs.Entries), 4)

	assert.Equal("2018-01-02 03:34:28", podLogs.Entries[0].Timestamp)
	assert.Equal(int64(1514864068), podLogs.Entries[0].TimestampUnix)
	assert.Equal("INFO #1 Log Message", podLogs.Entries[0].Message)
	assert.Equal("INFO", podLogs.Entries[0].Severity)

	assert.Equal("2018-01-02 04:34:28", podLogs.Entries[1].Timestamp)
	assert.Equal(int64(1514867668), podLogs.Entries[1].TimestampUnix)
	assert.Equal("WARN #2 Log Message", podLogs.Entries[1].Message)
	assert.Equal("WARN", podLogs.Entries[1].Severity)

	assert.Equal("2018-01-02 05:34:28", podLogs.Entries[2].Timestamp)
	assert.Equal(int64(1514871268), podLogs.Entries[2].TimestampUnix)
	assert.Equal("#3 Log Message", podLogs.Entries[2].Message)
	assert.Equal("INFO", podLogs.Entries[2].Severity)

	assert.Equal("2018-01-02 06:34:28", podLogs.Entries[3].Timestamp)
	assert.Equal(int64(1514874868), podLogs.Entries[3].TimestampUnix)
	assert.Equal("#4 Log error Message", podLogs.Entries[3].Message)
	assert.Equal("ERROR", podLogs.Entries[3].Severity)
}

func TestGetPodLogsTailLines(t *testing.T) {
	assert := assert.New(t)
	conf := config.NewConfig()
	config.Set(conf)

	// Setup mocks
	k8s := new(kubetest.K8SClientMock)
	k8s.On("GetPodLogs", mock.AnythingOfType("string"), mock.AnythingOfType("string"), mock.Anything).Return(FakePodLogsSyncedWithDeployments(), nil)
	k8s.On("IsOpenShift").Return(false)

	svc := setupWorkloadService(k8s)

	tailLines := int64(2)
	duration, _ := time.ParseDuration("6h") // still need a duration to force manual tailLines handling
	podLogs, _ := svc.GetPodLogs("Namespace", "details-v1-3618568057-dnkjp", &LogOptions{PodLogOptions: core_v1.PodLogOptions{Container: "details", TailLines: &tailLines}, Duration: &duration})

	assert.Equal(2, len(podLogs.Entries))
	assert.Equal("#3 Log Message", podLogs.Entries[0].Message)
	assert.Equal("#4 Log error Message", podLogs.Entries[1].Message)
}

func TestGetPodLogsDuration(t *testing.T) {
	assert := assert.New(t)
	conf := config.NewConfig()
	config.Set(conf)

	// Setup mocks
	k8s := new(kubetest.K8SClientMock)
	k8s.On("GetPodLogs", mock.AnythingOfType("string"), mock.AnythingOfType("string"), mock.Anything).Return(FakePodLogsSyncedWithDeployments(), nil)
	k8s.On("IsOpenShift").Return(false)

	svc := setupWorkloadService(k8s)

	duration, _ := time.ParseDuration("59m")
	podLogs, _ := svc.GetPodLogs("Namespace", "details-v1-3618568057-dnkjp", &LogOptions{PodLogOptions: core_v1.PodLogOptions{Container: "details"}, Duration: &duration})
	assert.Equal(1, len(podLogs.Entries))
	assert.Equal("INFO #1 Log Message", podLogs.Entries[0].Message)

	duration, _ = time.ParseDuration("1h")
	podLogs, _ = svc.GetPodLogs("Namespace", "details-v1-3618568057-dnkjp", &LogOptions{PodLogOptions: core_v1.PodLogOptions{Container: "details"}, Duration: &duration})
	assert.Equal(2, len(podLogs.Entries))
	assert.Equal("INFO #1 Log Message", podLogs.Entries[0].Message)
	assert.Equal("WARN #2 Log Message", podLogs.Entries[1].Message)

	duration, _ = time.ParseDuration("2h")
	podLogs, _ = svc.GetPodLogs("Namespace", "details-v1-3618568057-dnkjp", &LogOptions{PodLogOptions: core_v1.PodLogOptions{Container: "details"}, Duration: &duration})
	assert.Equal(3, len(podLogs.Entries))
	assert.Equal("INFO #1 Log Message", podLogs.Entries[0].Message)
	assert.Equal("WARN #2 Log Message", podLogs.Entries[1].Message)
	assert.Equal("#3 Log Message", podLogs.Entries[2].Message)
}

func TestGetPodLogsTailLinesAndDurations(t *testing.T) {
	assert := assert.New(t)
	conf := config.NewConfig()
	config.Set(conf)

	// Setup mocks
	k8s := new(kubetest.K8SClientMock)
	k8s.On("GetPodLogs", mock.AnythingOfType("string"), mock.AnythingOfType("string"), mock.Anything).Return(FakePodLogsSyncedWithDeployments(), nil)
	k8s.On("IsOpenShift").Return(false)

	svc := setupWorkloadService(k8s)

	tailLines := int64(2)
	duration, _ := time.ParseDuration("2h")
	podLogs, _ := svc.GetPodLogs("Namespace", "details-v1-3618568057-dnkjp", &LogOptions{Duration: &duration, PodLogOptions: core_v1.PodLogOptions{Container: "details", TailLines: &tailLines}})
	assert.Equal(2, len(podLogs.Entries))
	assert.Equal("WARN #2 Log Message", podLogs.Entries[0].Message)
	assert.Equal("#3 Log Message", podLogs.Entries[1].Message)

	tailLines = int64(1)
	duration, _ = time.ParseDuration("2h")
	podLogs, _ = svc.GetPodLogs("Namespace", "details-v1-3618568057-dnkjp", &LogOptions{Duration: &duration, PodLogOptions: core_v1.PodLogOptions{Container: "details", TailLines: &tailLines}})
	assert.Equal(1, len(podLogs.Entries))
	assert.Equal("#3 Log Message", podLogs.Entries[0].Message)

	tailLines = int64(1)
	duration, _ = time.ParseDuration("3h")
	podLogs, _ = svc.GetPodLogs("Namespace", "details-v1-3618568057-dnkjp", &LogOptions{Duration: &duration, PodLogOptions: core_v1.PodLogOptions{Container: "details", TailLines: &tailLines}})
	assert.Equal(1, len(podLogs.Entries))
	assert.Equal("#4 Log error Message", podLogs.Entries[0].Message)
}

func TestGetPodLogsProxy(t *testing.T) {
	assert := assert.New(t)
	conf := config.NewConfig()
	config.Set(conf)

	// Setup mocks
	k8s := new(kubetest.K8SClientMock)
	k8s.On("GetPodLogs", mock.AnythingOfType("string"), mock.AnythingOfType("string"), mock.Anything).Return(FakePodLogsProxy(), nil)
	k8s.On("IsOpenShift").Return(false)

	svc := setupWorkloadService(k8s)

	tailLines := int64(2)
	duration, _ := time.ParseDuration("2h")
	podLogs, _ := svc.GetPodLogs("Namespace", "details-v1-3618568057-dnkjp", &LogOptions{Duration: &duration, IsProxy: true, PodLogOptions: core_v1.PodLogOptions{Container: "details", TailLines: &tailLines}})
	assert.Equal(1, len(podLogs.Entries))
	entry := podLogs.Entries[0]
	assert.Equal(`[2021-02-01T21:34:35.533Z] "GET /hotels/Ljubljana HTTP/1.1" 200 - via_upstream - "-" 0 99 14 14 "-" "Go-http-client/1.1" "7e7e2dd0-0a96-4535-950b-e303805b7e27" "hotels.travel-agency:8000" "127.0.2021-02-01T21:34:38.761055140Z 0.1:8000" inbound|8000|| 127.0.0.1:33704 10.129.0.72:8000 10.128.0.79:39880 outbound_.8000_._.hotels.travel-agency.svc.cluster.local default`, entry.Message)
	assert.Equal("2021-02-01 21:34:35", entry.Timestamp)
	assert.NotNil(entry.AccessLog)
	assert.Equal("GET", entry.AccessLog.Method)
	assert.Equal("200", entry.AccessLog.StatusCode)
	assert.Equal("2021-02-01T21:34:35.533Z", entry.AccessLog.Timestamp)
	assert.Equal(int64(1612215275), entry.TimestampUnix)
}

func TestDuplicatedControllers(t *testing.T) {
	assert := assert.New(t)

	// Setup mocks
	k8s := new(kubetest.K8SClientMock)
	k8s.On("IsOpenShift").Return(true)
	k8s.On("GetProject", mock.AnythingOfType("string")).Return(&osproject_v1.Project{}, nil)
	k8s.On("GetDeployments", mock.AnythingOfType("string"), mock.AnythingOfType("string")).Return(FakeDuplicatedDeployments(), nil)
	k8s.On("GetDeploymentConfigs", mock.AnythingOfType("string"), mock.AnythingOfType("string")).Return([]osapps_v1.DeploymentConfig{}, nil)
	k8s.On("GetReplicaSets", mock.AnythingOfType("string"), mock.AnythingOfType("string")).Return(FakeDuplicatedReplicaSets(), nil)
	k8s.On("GetReplicationControllers", mock.AnythingOfType("string"), mock.AnythingOfType("string")).Return([]core_v1.ReplicationController{}, nil)
	k8s.On("GetStatefulSets", mock.AnythingOfType("string"), mock.AnythingOfType("string")).Return(FakeDuplicatedStatefulSets(), nil)
	k8s.On("GetJobs", mock.AnythingOfType("string"), mock.AnythingOfType("string")).Return([]batch_v1.Job{}, nil)
	k8s.On("GetCronJobs", mock.AnythingOfType("string"), mock.AnythingOfType("string")).Return([]batch_v1beta1.CronJob{}, nil)
	k8s.On("GetPods", mock.AnythingOfType("string"), mock.AnythingOfType("string")).Return(FakePodsSyncedWithDuplicated(), nil)
	k8s.On("GetPod", mock.AnythingOfType("string"), mock.AnythingOfType("string")).Return(FakePodSyncedWithDeployments(), nil)
	k8s.On("GetPodLogs", mock.AnythingOfType("string"), mock.AnythingOfType("string"), mock.Anything).Return(FakePodLogsSyncedWithDeployments(), nil)

	notfound := fmt.Errorf("not found")
	k8s.On("GetDeployment", mock.AnythingOfType("string"), mock.AnythingOfType("string")).Return(&FakeDuplicatedDeployments()[0], nil)
	k8s.On("GetDeploymentConfig", mock.AnythingOfType("string"), mock.AnythingOfType("string")).Return(&osapps_v1.DeploymentConfig{}, notfound)
	k8s.On("GetStatefulSet", mock.AnythingOfType("string"), mock.AnythingOfType("string")).Return(&FakeDuplicatedStatefulSets()[0], nil)
	k8s.On("GetDaemonSets", mock.AnythingOfType("string"), mock.AnythingOfType("string")).Return([]apps_v1.DaemonSet{}, nil)
	k8s.On("GetDaemonSet", mock.AnythingOfType("string"), mock.AnythingOfType("string")).Return(&apps_v1.DaemonSet{}, notfound)

	// Disabling CustomDashboards on Workload details testing
	conf := config.Get()
	conf.ExternalServices.CustomDashboards.Enabled = false
	config.Set(conf)

	svc := setupWorkloadService(k8s)

	workloadList, _ := svc.GetWorkloadList("Namespace", false)
	workloads := workloadList.Workloads

	workload, _ := svc.GetWorkload("Namespace", "duplicated-v1", "", false)

	assert.Equal(workloads[0].Type, workload.Type)
}

func TestGetWorkloadListFromGenericPodController(t *testing.T) {
	assert := assert.New(t)

	pods := FakePodsSyncedWithDeployments()

	// Doesn't matter what the type is as long as kiali doesn't recognize it as a workload.
	owner := &core_v1.ConfigMap{
		ObjectMeta: v1.ObjectMeta{
			Name: "testing",
			UID:  types.UID("f9952f02-5552-4b2c-afdb-441d859dbb36"),
		},
	}
	ref := v1.NewControllerRef(owner, core_v1.SchemeGroupVersion.WithKind("ConfigMap"))

	for i := range pods {
		pods[i].OwnerReferences = []v1.OwnerReference{*ref}
	}

	// Setup mocks
	k8s := new(kubetest.K8SClientMock)
	k8s.On("IsOpenShift").Return(true)
	k8s.On("GetProject", mock.AnythingOfType("string")).Return(&osproject_v1.Project{}, nil)
	k8s.On("GetDeployments", mock.AnythingOfType("string"), mock.AnythingOfType("string")).Return([]apps_v1.Deployment{}, nil)
	k8s.On("GetDeploymentConfigs", mock.AnythingOfType("string"), mock.AnythingOfType("string")).Return([]osapps_v1.DeploymentConfig{}, nil)
	k8s.On("GetReplicaSets", mock.AnythingOfType("string"), mock.AnythingOfType("string")).Return([]apps_v1.ReplicaSet{}, nil)
	k8s.On("GetReplicationControllers", mock.AnythingOfType("string"), mock.AnythingOfType("string")).Return([]core_v1.ReplicationController{}, nil)
	k8s.On("GetStatefulSets", mock.AnythingOfType("string"), mock.AnythingOfType("string")).Return([]apps_v1.StatefulSet{}, nil)
	k8s.On("GetJobs", mock.AnythingOfType("string"), mock.AnythingOfType("string")).Return([]batch_v1.Job{}, nil)
	k8s.On("GetCronJobs", mock.AnythingOfType("string"), mock.AnythingOfType("string")).Return([]batch_v1beta1.CronJob{}, nil)
	k8s.On("GetPods", mock.AnythingOfType("string"), mock.AnythingOfType("string")).Return(pods, nil)
	k8s.On("GetPod", mock.AnythingOfType("string"), mock.AnythingOfType("string")).Return(pods[0], nil)
	k8s.On("GetPodLogs", mock.AnythingOfType("string"), mock.AnythingOfType("string"), mock.Anything).Return(pods, nil)

	notfound := fmt.Errorf("not found")
	k8s.On("GetDeployment", mock.AnythingOfType("string"), mock.AnythingOfType("string")).Return(&apps_v1.Deployment{}, nil)
	k8s.On("GetDeploymentConfig", mock.AnythingOfType("string"), mock.AnythingOfType("string")).Return(&osapps_v1.DeploymentConfig{}, notfound)
	k8s.On("GetStatefulSet", mock.AnythingOfType("string"), mock.AnythingOfType("string")).Return(&apps_v1.StatefulSet{}, nil)
	k8s.On("GetDaemonSets", mock.AnythingOfType("string"), mock.AnythingOfType("string")).Return([]apps_v1.DaemonSet{}, nil)
	k8s.On("GetDaemonSet", mock.AnythingOfType("string"), mock.AnythingOfType("string")).Return(&apps_v1.DaemonSet{}, notfound)

	// Disabling CustomDashboards on Workload details testing
	conf := config.Get()
	conf.ExternalServices.CustomDashboards.Enabled = false
	config.Set(conf)

	svc := setupWorkloadService(k8s)

	workloadList, _ := svc.GetWorkloadList("Namespace", false)
	workloads := workloadList.Workloads

	workload, _ := svc.GetWorkload("Namespace", owner.Name, "", false)

	assert.Equal(len(workloads), 1)
	assert.NotNil(workload)

	assert.Equal(len(pods), len(workload.Pods))
}

func TestGetWorkloadListRSOwnedByCustom(t *testing.T) {
	assert := assert.New(t)

	replicaSets := FakeRSSyncedWithPods()

	// Doesn't matter what the type is as long as kiali doesn't recognize it as a workload.
	owner := &core_v1.ConfigMap{
		ObjectMeta: v1.ObjectMeta{
			// The name matters to the implementation.
			// RS name must have this as a prefix to match.
			Name: replicaSets[0].OwnerReferences[0].Name,
			UID:  types.UID("f9952f02-5552-4b2c-afdb-441d859dbb36"),
		},
	}
	ref := v1.NewControllerRef(owner, core_v1.SchemeGroupVersion.WithKind("ConfigMap"))

	for i := range replicaSets {
		replicaSets[i].OwnerReferences = []v1.OwnerReference{*ref}
	}

	pods := FakePodsSyncedWithDeployments()

	// Setup mocks
	k8s := new(kubetest.K8SClientMock)
	k8s.On("IsOpenShift").Return(true)
	k8s.On("GetProject", mock.AnythingOfType("string")).Return(&osproject_v1.Project{}, nil)
	k8s.On("GetDeployments", mock.AnythingOfType("string"), mock.AnythingOfType("string")).Return([]apps_v1.Deployment{}, nil)
	k8s.On("GetDeploymentConfigs", mock.AnythingOfType("string"), mock.AnythingOfType("string")).Return([]osapps_v1.DeploymentConfig{}, nil)
	k8s.On("GetReplicaSets", mock.AnythingOfType("string"), mock.AnythingOfType("string")).Return(replicaSets, nil)
	k8s.On("GetReplicationControllers", mock.AnythingOfType("string"), mock.AnythingOfType("string")).Return([]core_v1.ReplicationController{}, nil)
	k8s.On("GetStatefulSets", mock.AnythingOfType("string"), mock.AnythingOfType("string")).Return([]apps_v1.StatefulSet{}, nil)
	k8s.On("GetJobs", mock.AnythingOfType("string"), mock.AnythingOfType("string")).Return([]batch_v1.Job{}, nil)
	k8s.On("GetCronJobs", mock.AnythingOfType("string"), mock.AnythingOfType("string")).Return([]batch_v1beta1.CronJob{}, nil)
	k8s.On("GetPods", mock.AnythingOfType("string"), mock.AnythingOfType("string")).Return(pods, nil)
	k8s.On("GetPod", mock.AnythingOfType("string"), mock.AnythingOfType("string")).Return(pods[0], nil)
	k8s.On("GetPodLogs", mock.AnythingOfType("string"), mock.AnythingOfType("string"), mock.Anything).Return(FakePodsSyncedWithDeployments(), nil)

	notfound := fmt.Errorf("not found")
	k8s.On("GetDeployment", mock.AnythingOfType("string"), mock.AnythingOfType("string")).Return(&apps_v1.Deployment{}, nil)
	k8s.On("GetDeploymentConfig", mock.AnythingOfType("string"), mock.AnythingOfType("string")).Return(&osapps_v1.DeploymentConfig{}, notfound)
	k8s.On("GetStatefulSet", mock.AnythingOfType("string"), mock.AnythingOfType("string")).Return(&apps_v1.StatefulSet{}, nil)
	k8s.On("GetDaemonSets", mock.AnythingOfType("string"), mock.AnythingOfType("string")).Return([]apps_v1.DaemonSet{}, nil)
	k8s.On("GetDaemonSet", mock.AnythingOfType("string"), mock.AnythingOfType("string")).Return(&apps_v1.DaemonSet{}, notfound)

	// Disabling CustomDashboards on Workload details testing
	conf := config.Get()
	conf.ExternalServices.CustomDashboards.Enabled = false
	config.Set(conf)

	svc := setupWorkloadService(k8s)

	workloadList, _ := svc.GetWorkloadList("Namespace", false)
	workloads := workloadList.Workloads

	workload, _ := svc.GetWorkload("Namespace", owner.Name, "", false)

	assert.Equal(len(workloads), 1)
	assert.NotNil(workload)

	assert.Equal(len(pods), len(workload.Pods))
}

<<<<<<< HEAD
func TestGetPodLogsWithoutAccessLogs(t *testing.T) {
	assert := assert.New(t)
	conf := config.NewConfig()
	config.Set(conf)

	// Setup mocks
	k8s := new(kubetest.K8SClientMock)
	const logs = `2021-10-05T00:32:40.309334Z     debug   envoy http      [C57][S7648448766062793478] request end stream
2021-10-05T00:32:40.309425Z     debug   envoy router    [C57][S7648448766062793478] cluster 'inbound|9080||' match for URL '/details/0'
2021-10-05T00:32:40.309438Z     debug   envoy upstream  Using existing host 172.17.0.12:9080.
2021-10-05T00:32:40.309457Z     debug   envoy router    [C57][S7648448766062793478] router decoding headers:
2021-10-05T00:32:40.309457Z     ':authority', 'details:9080'
2021-10-05T00:32:40.309457Z     ':path', '/details/0'
2021-10-05T00:32:40.309457Z     ':method', 'GET'
2021-10-05T00:32:40.309457Z     ':scheme', 'http'`
	k8s.On("GetPodLogs", mock.AnythingOfType("string"), mock.AnythingOfType("string"), mock.Anything).Return(&kubernetes.PodLogs{Logs: logs}, nil)
	k8s.On("IsOpenShift").Return(false)

	svc := setupWorkloadService(k8s)

	podLogs, _ := svc.GetPodLogs("Namespace", "details-v1-3618568057-dnkjp", &LogOptions{IsProxy: true, PodLogOptions: core_v1.PodLogOptions{Container: "istio-proxy"}})

	assert.Equal(8, len(podLogs.Entries))
	for _, entry := range podLogs.Entries {
		assert.Nil(entry.AccessLog)
	}
=======
func TestFilterUniqueIstioReferences(t *testing.T) {
	assert := assert.New(t)
	references := []*models.IstioValidationKey{
		{ObjectType: "t1", Namespace: "ns1", Name: "n1"},
		{ObjectType: "t1", Namespace: "ns1", Name: "n1"},
		{ObjectType: "t2", Namespace: "ns2", Name: "n2"},
	}
	filtered := FilterUniqueIstioReferences(references)
	assert.Equal(2, len(filtered))
>>>>>>> 3d88d54f
}<|MERGE_RESOLUTION|>--- conflicted
+++ resolved
@@ -836,7 +836,6 @@
 	assert.Equal(len(pods), len(workload.Pods))
 }
 
-<<<<<<< HEAD
 func TestGetPodLogsWithoutAccessLogs(t *testing.T) {
 	assert := assert.New(t)
 	conf := config.NewConfig()
@@ -863,7 +862,8 @@
 	for _, entry := range podLogs.Entries {
 		assert.Nil(entry.AccessLog)
 	}
-=======
+}
+
 func TestFilterUniqueIstioReferences(t *testing.T) {
 	assert := assert.New(t)
 	references := []*models.IstioValidationKey{
@@ -873,5 +873,4 @@
 	}
 	filtered := FilterUniqueIstioReferences(references)
 	assert.Equal(2, len(filtered))
->>>>>>> 3d88d54f
 }