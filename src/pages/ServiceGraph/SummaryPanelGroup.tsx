--- conflicted
+++ resolved
@@ -76,9 +76,6 @@
     return (
       <div className="panel panel-default" style={SummaryPanelGroup.panelStyle}>
         <div className="panel-heading">
-<<<<<<< HEAD
-          Versioned Service: {serviceHotLink}
-=======
           {health && (
             <HealthIndicator
               id="graph-health-indicator"
@@ -89,7 +86,6 @@
             />
           )}
           <span> Versioned Group: {serviceHotLink}</span>
->>>>>>> ce9e89ac
           <div style={{ paddingTop: '3px' }}>
             <Badge
               scale={0.9}
