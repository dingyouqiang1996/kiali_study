--- conflicted
+++ resolved
@@ -3,7 +3,7 @@
 const webRoot = (window as any).WEB_ROOT ? (window as any).WEB_ROOT : undefined;
 const baseName = webRoot && webRoot !== '/' ? webRoot + '/console' : '/console';
 const history = createBrowserHistory({ basename: baseName });
-<<<<<<< HEAD
+
 export default history;
 
 export namespace HistoryManager {
@@ -17,8 +17,4 @@
     const urlParams = new URLSearchParams(history.location.search);
     return urlParams.get(name);
   };
-}
-=======
-
-export default history;
->>>>>>> 9ca75867
+}