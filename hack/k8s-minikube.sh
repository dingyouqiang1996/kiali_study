#/bin/bash

##############################################################################
# k8s-minikube.sh
#
# This script can be used to help run Kubernetes via minikube.
# The typical order of commands used is the following:
#   start - starts the Kubernetes cluster via minikube
#   istio - installs Istio using Kiali's install hack script
#   docker - shows what is needed to put images in minikube's image registry
#   podman - shows what is needed to put images in minikube's image registry
#   (at this point, you can install Kiali into your Kubernetes environment)
#   dashboard - shows the Kubernetes GUI console
#   port-forward - forward a local port to the Kiali server
#   ingress - shows the Ingress URL which can get you to the Kiali GUI
#   bookinfo - installs bookinfo demo into your cluster
#   stop - shuts down the Kubernetes cluster, you can start it up again
#   delete - if you don't want your cluster anymore, this deletes it
#
##############################################################################

set -u

DEFAULT_DEX_ENABLED="false"
DEFAULT_DEX_REPO="https://github.com/dexidp/dex"
DEFAULT_DEX_VERSION="v2.24.0"
DEFAULT_DEX_USER_NAMESPACES="bookinfo"
DEFAULT_INSECURE_REGISTRY_IP="192.168.99.100"
DEFAULT_K8S_CPU="4"
DEFAULT_K8S_DISK="40g"
DEFAULT_K8S_DRIVER="virtualbox"
DEFAULT_K8S_MEMORY="16g"
DEFAULT_K8S_VERSION="stable"
DEFAULT_MINIKUBE_EXEC="minikube"
DEFAULT_MINIKUBE_PROFILE="minikube"
DEFAULT_MINIKUBE_START_FLAGS=""
DEFAULT_OUTPUT_PATH="/tmp/k8s-minikube-tmpdir"

_VERBOSE="false"

debug() {
  if [ "$_VERBOSE" == "true" ]; then
    echo "DEBUG: $1"
  fi
}

ensure_minikube_is_running() {
  if ! ${MINIKUBE_EXEC_WITH_PROFILE} status > /dev/null 2>&1 ; then
    echo 'Minikube must be running in order to continue. Aborting.'
    exit 1
  fi
}

get_gateway_url() {
  if [ "$1" == "" ] ; then
    INGRESS_PORT="<port>"
  else
    jsonpath="{.spec.ports[?(@.name==\"$1\")].nodePort}"
    INGRESS_PORT=$(${MINIKUBE_EXEC_WITH_PROFILE} kubectl -- -n istio-system get service istio-ingressgateway -o jsonpath=${jsonpath})
  fi

  INGRESS_HOST=$(${MINIKUBE_EXEC_WITH_PROFILE} ip)
  GATEWAY_URL=$INGRESS_HOST:${INGRESS_PORT:-?}
}

print_all_gateway_urls() {
  echo "Gateway URLs for all known ports are:"
  allnames=$(${MINIKUBE_EXEC_WITH_PROFILE} kubectl -- -n istio-system get service istio-ingressgateway -o jsonpath={.spec.ports['*'].name})
  for n in ${allnames}
  do
    get_gateway_url ${n}
    echo ${n}: ${GATEWAY_URL}
  done
}

check_insecure_registry() {
  local _registry="$(${MINIKUBE_EXEC_WITH_PROFILE} ip):5000"
  pgrep -a dockerd | grep "[-]-insecure-registry.*${_registry}" > /dev/null 2>&1
  if [ "$?" != "0" ]; then
    grep "OPTIONS=.*--insecure-registry.*${_registry}" /etc/sysconfig/docker > /dev/null 2>&1
    if [ "$?" != "0" ]; then
      grep "insecure-registries.*${_registry}" /etc/docker/daemon.json > /dev/null 2>&1
      if [ "$?" != "0" ]; then
        echo "WARNING: You must tell Docker about the insecure image registry (e.g. --insecure-registry ${_registry})."
      else
        debug "/etc/docker/daemon.json has the insecure-registry setting. This is good."
      fi
    else
      debug "/etc/sysconfig/docker has defined the insecure-registry setting. This is good."
    fi
  else
    debug "Docker daemon is running with --insecure-registry setting. This is good."
  fi
}

install_dex() {
  echo 'Installing Dex for OpenID Connect support...'

  # Download dex - prepare a clean copy
  DEX_VERSION_PATH="${OUTPUT_PATH}/dex/${DEX_VERSION}"
  rm -rf ${DEX_VERSION_PATH}
  if [ ! -d "${DEX_VERSION_PATH}" ]; then
    echo "Will download Dex version [${DEX_VERSION}] to [${DEX_VERSION_PATH}]"
    mkdir -p ${DEX_VERSION_PATH}

    if command -v wget >/dev/null 2>&1; then
      wget ${DEX_REPO}/archive/${DEX_VERSION}.tar.gz -O - | tar -C ${DEX_VERSION_PATH} --strip-components 1 -zxf -
    else
      curl -L -o - | tar -C ${DEX_VERSION_PATH} --strip-components 1 -zxf -
    fi
  else
    echo "Will use existing Dex version [${DEX_VERSION}] found at [${DEX_VERSION_PATH}]"
  fi

  # Find minikube ip
  MINIKUBE_IP=$(${MINIKUBE_EXEC_WITH_PROFILE} ip)
  echo "Minikube IP is ${MINIKUBE_IP}"

  MINIKUBE_IP_DASHED=$(echo -n ${MINIKUBE_IP} | sed 's/\./-/g')
  KUBE_HOSTNAME="${MINIKUBE_IP_DASHED}.nip.io"
  echo "Hostname will be ${KUBE_HOSTNAME}"

  # Generate certs for the minikube instance, if we still don't have them
  CERTS_PATH="${DEX_VERSION_PATH}/examples/k8s/ssl_${KUBE_HOSTNAME}"
  if [ ! -d "${CERTS_PATH}" ]; then
    # Patch gencert.sh script from dex
    rm -f ${DEX_VERSION_PATH}/examples/k8s/kiali.gencert.sh
    rm -rf ${DEX_VERSION_PATH}/examples/k8s/ssl
    patch -i - -o ${DEX_VERSION_PATH}/examples/k8s/kiali.gencert.sh ${DEX_VERSION_PATH}/examples/k8s/gencert.sh <<EOF
18c18
< DNS.1 = dex.example.com
---
> DNS.1 = ${KUBE_HOSTNAME}
EOF

    $(cd ${DEX_VERSION_PATH}/examples/k8s/; bash ./kiali.gencert.sh)
    mv ${DEX_VERSION_PATH}/examples/k8s/ssl ${CERTS_PATH}

  fi

  # Copy certificates to minikube cluster
  # Because the user may destroy and create many minikube VMs, expect the VM fingerprint to change (i.e. avoid known_hosts checks)
  mkdir -p ${OUTPUT_PATH}
  local tmp_known_hosts="${OUTPUT_PATH}/minikube-known-hosts"
  rm -f ${tmp_known_hosts}
  ${MINIKUBE_EXEC_WITH_PROFILE} ssh -- mkdir dex_certs
  scp -o StrictHostKeyChecking=no -o UserKnownHostsFile=${tmp_known_hosts} -i $(${MINIKUBE_EXEC_WITH_PROFILE} ssh-key) ${CERTS_PATH}/* docker@$(${MINIKUBE_EXEC_WITH_PROFILE} ip):dex_certs/
  ${MINIKUBE_EXEC_WITH_PROFILE} ssh -- sudo mkdir -p /var/lib/minikube/certs/
  ${MINIKUBE_EXEC_WITH_PROFILE} ssh -- sudo cp /home/docker/dex_certs/* /var/lib/minikube/certs/

  # Patch dex file
  rm -rf ${DEX_VERSION_PATH}/examples/k8s/dex.kiali.yaml
  patch -i - -o ${DEX_VERSION_PATH}/examples/k8s/dex.kiali.yaml ${DEX_VERSION_PATH}/examples/k8s/dex.yaml << EOF
1c1
< apiVersion: extensions/v1beta1
---
> apiVersion: apps/v1
8a9,11
>   selector:
>     matchLabels:
>       app: dex
30,40d32
<         env:
<         - name: GITHUB_CLIENT_ID
<           valueFrom:
<             secretKeyRef:
<               name: github-client
<               key: client-id
<         - name: GITHUB_CLIENT_SECRET
<           valueFrom:
<             secretKeyRef:
<               name: github-client
<               key: client-secret
58c50
<     issuer: https://dex.example.com:32000
---
>     issuer: https://${KUBE_HOSTNAME}:32000
68,75d59
<     - type: github
<       id: github
<       name: GitHub
<       config:
<         clientID: \$GITHUB_CLIENT_ID
<         clientSecret: \$GITHUB_CLIENT_SECRET
<         redirectURI: https://dex.example.com:32000/callback
<         org: kubernetes
77a62
>       responseTypes: ["code", "id_token"]
84a70,75
>     - id: kiali-app
>       redirectURIs:
>       - 'http://${MINIKUBE_IP}/kiali'
>       - 'http://kiali-proxy.${MINIKUBE_IP}.nip.io:30805/oauth2/callback'
>       name: 'Kiali'
>       secret: notNeeded
139c129
<   namespace: default  # The namespace dex is running in
---
>   namespace: dex      # The namespace dex is running in
EOF

<<<<<<< HEAD
/bin/cat <<EOF > ${DEX_VERSION_PATH}/examples/k8s/oauth2.proxy
apiVersion: v1
kind: Namespace
metadata:
  name: oauth2-proxy
spec: {}
---
apiVersion: v1
kind: ConfigMap
metadata:
  name: oauth2-proxy
  namespace: oauth2-proxy
data:
  oauth2-proxy.conf: |-
    http_address="0.0.0.0:4180"
    cookie_secret="secretxxsecretxx"
    provider="oidc"
    email_domains="example.com"
    oidc_issuer_url="https://${KUBE_HOSTNAME}:32000"
    client_id="kiali-app"
    cookie_secure="false"
    redirect_url="http://kiali-proxy.${MINIKUBE_IP}.nip.io:30805/oauth2/callback"
    upstreams="http://kiali.istio-system.svc:20001"
    pass_authorization_header = true
    set_authorization_header = true
    ssl_insecure_skip_verify = true
    client_secret="notNeeded"
---
apiVersion: apps/v1
kind: Deployment
metadata:
  labels:
    k8s-app: oauth2-proxy
  name: oauth2-proxy
  namespace: oauth2-proxy
spec:
  replicas: 1
  selector:
    matchLabels:
      k8s-app: oauth2-proxy
  template:
    metadata:
      labels:
        k8s-app: oauth2-proxy
    spec:
      containers:
      - args:
        - --config
        - /etc/oauthproxy/oauth2-proxy.conf
        env: []
        image: quay.io/oauth2-proxy/oauth2-proxy:latest
        imagePullPolicy: Always
        name: oauth2-proxy
        ports:
        - containerPort: 4180
          protocol: TCP
        volumeMounts:
        - mountPath: /etc/oauthproxy
          name: config
      volumes:
      - configMap:
          name: oauth2-proxy
        name: config
---
apiVersion: v1
kind: Service
metadata:
  labels:
    k8s-app: oauth2-proxy
  name: oauth2-proxy
  namespace: oauth2-proxy
spec:
  ports:
  - name: http
    port: 4180
    protocol: TCP
    targetPort: 4180
    nodePort: 30805
  type: NodePort
  selector:
    k8s-app: oauth2-proxy
EOF

  
=======
  # Make sure the admin@example.com user has permissions that will allow for Kiali login
  cat >> ${DEX_VERSION_PATH}/examples/k8s/dex.kiali.yaml <<EOF
---
apiVersion: rbac.authorization.k8s.io/v1
kind: ClusterRole
metadata:
  name: dex-admin-example-com-role
rules:
- apiGroups: [""]
  resources:
  - namespaces
  verbs:
  - get
---
apiVersion: rbac.authorization.k8s.io/v1
kind: ClusterRoleBinding
metadata:
  name: dex-admin-example-com-role-binding
subjects:
- kind: User
  name: admin@example.com
  apiGroup: rbac.authorization.k8s.io
roleRef:
  kind: ClusterRole
  name: dex-admin-example-com-role
  apiGroup: rbac.authorization.k8s.io
EOF

>>>>>>> cb64f90f
  # Install dex
  echo "Deploying dex..."
  ${MINIKUBE_EXEC_WITH_PROFILE} kubectl -- create namespace dex
  ${MINIKUBE_EXEC_WITH_PROFILE} kubectl -- create secret tls dex.example.com.tls --cert=${CERTS_PATH}/cert.pem --key=${CERTS_PATH}/key.pem -n dex
  ${MINIKUBE_EXEC_WITH_PROFILE} kubectl -- apply -n dex -f ${DEX_VERSION_PATH}/examples/k8s/dex.kiali.yaml
  echo "Deploying oauth2 proxy..."
  ${MINIKUBE_EXEC_WITH_PROFILE} kubectl -- create -f ${DEX_VERSION_PATH}/examples/k8s/oauth2.proxy
  # Restart minikube
  echo "Restarting minikube with proper flags for API server and the autodetected registry IP..."
  ${MINIKUBE_EXEC_WITH_PROFILE} stop
  ${MINIKUBE_EXEC_WITH_PROFILE} start \
    ${MINIKUBE_START_FLAGS} \
    --insecure-registry ${INSECURE_REGISTRY_IP}:5000 \
    --insecure-registry ${MINIKUBE_IP}:5000 \
    --cpus=${K8S_CPU} \
    --memory=${K8S_MEMORY} \
    --disk-size=${K8S_DISK} \
    --driver=${K8S_DRIVER} \
    --kubernetes-version=${K8S_VERSION} \
    --extra-config=apiserver.oidc-issuer-url=https://${KUBE_HOSTNAME}:32000 \
    --extra-config=apiserver.oidc-username-claim=email \
    --extra-config=apiserver.oidc-ca-file=/var/lib/minikube/certs/ca.pem \
    --extra-config=apiserver.oidc-client-id=kiali-app \
    --extra-config=apiserver.oidc-groups-claim=groups

  echo "Minikube should now be configured with OpenID connect. Just wait for all pods to start."
  cat <<EOF
Commands to query Dex deployments and pods:
  ${MINIKUBE_EXEC_WITH_PROFILE} kubectl -- get deployments -n dex
  ${MINIKUBE_EXEC_WITH_PROFILE} kubectl -- get pods -n dex

OpenID configuration for Kiali CR:
  auth:
    strategy: openid
    openid:
      client_id: "kiali-app"
      insecure_skip_verify_tls: true
      issuer_uri: "https://${KUBE_HOSTNAME}:32000"
      username_claim: "email"


OpenID user is:
  Username: admin@example.com
  Password: password


kiali reverse proxy : http://kiali-proxy.${MINIKUBE_IP}.nip.io:30805

EOF

  if [ "${DEX_USER_NAMESPACES}" != "none" ]; then
    if [ "${DEX_USER_NAMESPACES}" == "all" ]; then
      echo "Command to grant the user 'admin@example.com' cluster-admin permissions:"
      echo ${MINIKUBE_EXEC_WITH_PROFILE} kubectl -- create clusterrolebinding openid-rolebinding-admin --clusterrole=cluster-admin --user="admin@example.com"
    else
      echo "Commands to grant the user 'admin@example.com' permission to see specific namespaces:"
      for ns in ${DEX_USER_NAMESPACES}; do
        echo ${MINIKUBE_EXEC_WITH_PROFILE} kubectl -- create rolebinding openid-rolebinding-${ns} --clusterrole=kiali --user="admin@example.com" --namespace=${ns}
      done
    fi
  fi
}

# Change to the directory where this script is and set our env
cd "$(dirname "${BASH_SOURCE[0]}")"

_CMD=""
while [[ $# -gt 0 ]]; do
  key="$1"
  case $key in
    start|up) _CMD="start"; shift ;;
    stop|down) _CMD="stop"; shift ;;
    status) _CMD="status"; shift ;;
    delete) _CMD="delete"; shift ;;
    docker) _CMD="docker"; shift ;;
    podman) _CMD="podman"; shift ;;
    dashboard) _CMD="dashboard"; shift ;;
    port-forward) _CMD="port-forward"; shift ;;
    ingress) _CMD="ingress"; shift ;;
    istio) _CMD="istio"; shift ;;
    bookinfo) _CMD="bookinfo"; shift ;;
    gwurl)
      _CMD="gwurl"
      if [ "${2:-}" != "" ]; then
        _CMD_OPT="$2"
        shift
      else
        _CMD_OPT="all"
      fi
      shift
      ;;
    resetclock) _CMD="resetclock"; shift ;;
    -de|--dex-enabled) DEX_ENABLED="$2"; shift;shift ;;
    -dr|--dex-repo) DEX_REPO="$2"; shift;shift ;;
    -dun|--dex-user-namespaces) DEX_USER_NAMESPACES="$2"; shift;shift ;;
    -dv|--dex-version) DEX_VERSION="$2"; shift;shift ;;
    -iri|--insecure-registry-ip) INSECURE_REGISTRY_IP="$2"; shift;shift ;;
    -kc|--kubernetes-cpu) K8S_CPU="$2"; shift;shift ;;
    -kd|--kubernetes-disk) K8S_DISK="$2"; shift;shift ;;
    -kdr|--kubernetes-driver) K8S_DRIVER="$2"; shift;shift ;;
    -km|--kubernetes-memory) K8S_MEMORY="$2"; shift;shift ;;
    -kv|--kubernetes-version) K8S_VERSION="$2"; shift;shift ;;
    -me|--minikube-exec) MINIKUBE_EXEC="$2"; shift;shift ;;
    -mf|--minikube-flags) MINIKUBE_START_FLAGS="$2"; shift;shift ;;
    -mp|--minikube-profile) MINIKUBE_PROFILE="$2"; shift;shift ;;
    -op|--output-path) OUTPUT_PATH="$2"; shift;shift ;;
    -v|--verbose) _VERBOSE=true; shift ;;
    -h|--help)
      cat <<HELPMSG

$0 [option...] command

Valid options:
  -de|--dex-enabled
      If true, install and configure Dex. This provides an OpenID Connect implementation.
      Only used for the 'start' command.
      Default: ${DEFAULT_DEX_ENABLED}
  -dr|--dex-repo
      The github repo where the Dex archive is to be found.
      Only used for the 'start' command and when Dex is to be installed (--dex-enabled=true).
      Default: ${DEFAULT_DEX_REPO}
  -dun|--dex-user-namespaces
      A space-separated list of namespaces that you would like the admin@example.com user to be able to see.
      This option will not trigger actual creation of the role bindings; instead, it merely outputs the
      commands in the final summary that you should then execute in order to grant those permissions. This is
      because the namespaces may not exist yet (such as "bookinfo") nor will the kiali role exist.
      If this value is set to "none", no commands will be output.
      If this value is set to "all", the command that will be output will grant cluster-admin permissions.
      Only used for the 'start' command and when Dex is to be installed (--dex-enabled=true).
      Default: ${DEFAULT_DEX_USER_NAMESPACES}
  -dv|--dex-version
      The version of Dex to be installed.
      Only used for the 'start' command and when Dex is to be installed (--dex-enabled=true).
      Default: ${DEFAULT_DEX_VERSION}
  -iri|--insecure-registry-ip
      This is used for the setting up an insecure registry IP within the minikube docker daemon.
      This is needed to easily authenticate and push images to the docker daemon.
      This IP is usually the minikube IP, but that IP varies depending on the driver being used.
      This IP is needed during startup, but it cannot be determined until after minikube starts;
      hence that is why this script cannot auto-detect what you need. If the default is incorrect
      for the driver you are using, you can set this value if you know what it will be. Otherwise,
      you will need to obtain the minikube IP, then 'stop' and then 'start' minikube with this
      value appropriately set.
      Only used for the 'start' commmand.
      Default: ${DEFAULT_INSECURE_REGISTRY_IP}
  -kc|--kubernetes-cpu
      The number of CPUs to give to Kubernetes at startup.
      Only used for the 'start' command.
      Default: ${DEFAULT_K8S_CPU}
  -kd|--kubernetes-disk
      The amount of disk space to give to Kubernetes at startup.
      Only used for the 'start' command.
      Default: ${DEFAULT_K8S_DISK}
  -kdr|--kubernetes-driver
      The hypervisor to use. Examples of valid values: virtualbox, hyperkit, kvm2, none.
      Only used for the 'start' command.
      Default: ${DEFAULT_K8S_DRIVER}
  -km|--kubernetes-memory
      The amount of memory to give to Kubernetes at startup.
      Only used for the 'start' command.
      Default: ${DEFAULT_K8S_MEMORY}
  -kv|--kubernetes-version
      The version of Kubernetes to start.
      Only used for the 'start' command.
      Default: ${DEFAULT_K8S_VERSION}
  -me|--minikube-exec
      The minikube executable.
      Default: ${DEFAULT_MINIKUBE_EXEC}
  -mf|--minikube-flags
      Additional flags to pass to the 'minikube start' command.
      Only used for the 'start' command.
      Default: ${DEFAULT_MINIKUBE_START_FLAGS}
  -mp|--minikube-profile
      The profile which minikube will be started with.
      Default: ${DEFAULT_MINIKUBE_PROFILE}
  -op|--output-path
      A path this script can use to store files it needs or generates.
      This path will be created if it does not exist, but it will
      only be created if it is needed by the script.
      Default: ${DEFAULT_OUTPUT_PATH}
  -v|--verbose
      Enable logging of debug messages from this script.

The command must be either:
  start:        starts the minikube cluster (alias: up)
  stop:         stops the minikube cluster (alias: down)
  status:       gets the status of the minikube cluster
  delete:       completely removes the minikube cluster VM destroying all state
  docker:       information on the minikube docker environment
  podman:       information on the minikube podman environment
  dashboard:    enables access to the Kubernetes GUI within minikube
  port-forward: forward a local port to the Kiali server
  ingress:      enables access to the Kubernetes ingress URL within minikube
  istio:        installs Istio into the minikube cluster
  bookinfo:     installs Istio's bookinfo demo (make sure Istio is installed first)
  gwurl [<portName>|'all']:
                displays the Ingress Gateway URL. If a port name is given, the gateway port is also shown.
                If the port name is "all" then all the URLs for all known ports are shown.
  resetclock:   If the VM's clock gets skewed (e.g. by sleeping) run this to reset it to the current time.
HELPMSG
      exit 1
      ;;
    *)
      echo "Unknown argument [$key]. Aborting."
      exit 1
      ;;
  esac
done

# Prepare some env vars
: ${DEX_ENABLED:=${DEFAULT_DEX_ENABLED}}
: ${DEX_REPO:=${DEFAULT_DEX_REPO}}
: ${DEX_USER_NAMESPACES:=${DEFAULT_DEX_USER_NAMESPACES}}
: ${DEX_VERSION:=${DEFAULT_DEX_VERSION}}
: ${INSECURE_REGISTRY_IP:=${DEFAULT_INSECURE_REGISTRY_IP}}
: ${K8S_CPU:=${DEFAULT_K8S_CPU}}
: ${K8S_DISK:=${DEFAULT_K8S_DISK}}
: ${K8S_DRIVER:=${DEFAULT_K8S_DRIVER}}
: ${K8S_VERSION:=${DEFAULT_K8S_VERSION}}
: ${K8S_MEMORY:=${DEFAULT_K8S_MEMORY}}
: ${MINIKUBE_EXEC:=${DEFAULT_MINIKUBE_EXEC}}
: ${MINIKUBE_START_FLAGS:=${DEFAULT_MINIKUBE_START_FLAGS}}
: ${MINIKUBE_PROFILE:=${DEFAULT_MINIKUBE_PROFILE}}
: ${OUTPUT_PATH:=${DEFAULT_OUTPUT_PATH}}

MINIKUBE_EXEC_WITH_PROFILE="${MINIKUBE_EXEC} -p ${MINIKUBE_PROFILE}"

debug "DEX_ENABLED=$DEX_ENABLED"
debug "DEX_REPO=$DEX_REPO"
debug "DEX_USER_NAMESPACES=$DEX_USER_NAMESPACES"
debug "DEX_VERSION=$DEX_VERSION"
debug "INSECURE_REGISTRY_IP=$INSECURE_REGISTRY_IP"
debug "K8S_CPU=$K8S_CPU"
debug "K8S_DISK=$K8S_DISK"
debug "K8S_DRIVER=$K8S_DRIVER"
debug "K8S_MEMORY=$K8S_MEMORY"
debug "K8S_VERSION=$K8S_VERSION"
debug "MINIKUBE_EXEC=$MINIKUBE_EXEC"
debug "MINIKUBE_START_FLAGS=$MINIKUBE_START_FLAGS"
debug "MINIKUBE_PROFILE=$MINIKUBE_PROFILE"
debug "OUTPUT_PATH=$OUTPUT_PATH"

# If minikube executable is not found, abort.
if ! which ${MINIKUBE_EXEC} > /dev/null 2>&1 ; then
  echo 'You do not have minikube installed [${MINIKUBE_EXEC}]. Aborting.'
  exit 1
fi

debug "This script is located at $(pwd)"
debug "minikube is located at $(which ${MINIKUBE_EXEC})"

if [ "$_CMD" = "start" ]; then
  echo 'Starting minikube...'
  ${MINIKUBE_EXEC_WITH_PROFILE} start \
    ${MINIKUBE_START_FLAGS} \
    --insecure-registry ${INSECURE_REGISTRY_IP}:5000 \
    --cpus=${K8S_CPU} \
    --memory=${K8S_MEMORY} \
    --disk-size=${K8S_DISK} \
    --driver=${K8S_DRIVER} \
    --kubernetes-version=${K8S_VERSION}
  echo 'Enabling the ingress addon'
  ${MINIKUBE_EXEC_WITH_PROFILE} addons enable ingress
  echo 'Enabling the image registry'
  ${MINIKUBE_EXEC_WITH_PROFILE} addons enable registry

  if [ "${DEX_ENABLED}" == "true" ]; then
    install_dex
  fi

elif [ "$_CMD" = "stop" ]; then
  ensure_minikube_is_running
  echo 'Stopping minikube'
  ${MINIKUBE_EXEC_WITH_PROFILE} stop

elif [ "$_CMD" = "status" ]; then
  ensure_minikube_is_running
  check_insecure_registry
  echo 'Status report for minikube'
  ${MINIKUBE_EXEC_WITH_PROFILE} status

elif [ "$_CMD" = "delete" ]; then
  echo 'Deleting the entire minikube VM'
  ${MINIKUBE_EXEC_WITH_PROFILE} delete

elif [ "$_CMD" = "dashboard" ]; then
  ensure_minikube_is_running
  echo 'Accessing the Kubernetes console GUI. This runs in foreground, press Control-C to kill it.'
  ${MINIKUBE_EXEC_WITH_PROFILE} dashboard

elif [ "$_CMD" = "port-forward" ]; then
  ensure_minikube_is_running
  echo 'Forwarding port 20001 to the Kiali server. This runs in foreground, press Control-C to kill it.'
  echo 'To access Kiali, point your browser to https://localhost:20001/kiali/console'
  ${MINIKUBE_EXEC_WITH_PROFILE} kubectl -- -n istio-system port-forward $(${MINIKUBE_EXEC_WITH_PROFILE} kubectl -- -n istio-system get pod -l app.kubernetes.io/name=kiali -o jsonpath='{.items[0].metadata.name}') 20001:20001

elif [ "$_CMD" = "ingress" ]; then
  ensure_minikube_is_running
  echo 'Accessing the Kubernetes Ingress URL.'
  gio open "http://$(${MINIKUBE_EXEC_WITH_PROFILE} ip)"

elif [ "$_CMD" = "istio" ]; then
  ensure_minikube_is_running
  echo 'Installing Istio'
  ./istio/install-istio-via-istioctl.sh -c kubectl

elif [ "$_CMD" = "bookinfo" ]; then
  ensure_minikube_is_running
  echo 'Installing Bookinfo'
  ./istio/install-bookinfo-demo.sh --mongo -tg -c kubectl
  get_gateway_url http2
  echo 'To access the Bookinfo application, access this URL:'
  echo "http://${GATEWAY_URL}/productpage"
  echo 'To push requests into the Bookinfo application, execute this command:'
  echo "watch -n 1 curl -o /dev/null -s -w '%{http_code}' http://${GATEWAY_URL}/productpage"

elif [ "$_CMD" = "gwurl" ]; then
  ensure_minikube_is_running
  if [ "${_CMD_OPT}" == "all" ]; then
    print_all_gateway_urls
  else
    get_gateway_url $_CMD_OPT
    echo 'The Gateway URL is:'
    echo "${GATEWAY_URL}"
  fi

elif [ "$_CMD" = "docker" ]; then
  ensure_minikube_is_running
  echo 'Your current minikube docker environment is the following:'
  ${MINIKUBE_EXEC_WITH_PROFILE} docker-env
  echo 'Run the above command in your shell before building container images so your images will go in the minikube image registry'

elif [ "$_CMD" = "podman" ]; then
  ensure_minikube_is_running
  echo 'Your current minikube podman environment is the following:'
  ${MINIKUBE_EXEC_WITH_PROFILE} podman-env
  echo 'Run the above command in your shell before building container images so your images will go in the minikube image registry'

elif [ "$_CMD" = "resetclock" ]; then
  ensure_minikube_is_running
  echo "Resetting the clock in the minikube VM"
  ${MINIKUBE_EXEC_WITH_PROFILE} ssh -- sudo date -u $(date -u +%m%d%H%M%Y.%S)

else
  echo "ERROR: Missing required command"
  exit 1
fi<|MERGE_RESOLUTION|>--- conflicted
+++ resolved
@@ -29,7 +29,7 @@
 DEFAULT_K8S_CPU="4"
 DEFAULT_K8S_DISK="40g"
 DEFAULT_K8S_DRIVER="virtualbox"
-DEFAULT_K8S_MEMORY="16g"
+DEFAULT_K8S_MEMORY="4g"
 DEFAULT_K8S_VERSION="stable"
 DEFAULT_MINIKUBE_EXEC="minikube"
 DEFAULT_MINIKUBE_PROFILE="minikube"
@@ -199,7 +199,6 @@
 >   namespace: dex      # The namespace dex is running in
 EOF
 
-<<<<<<< HEAD
 /bin/cat <<EOF > ${DEX_VERSION_PATH}/examples/k8s/oauth2.proxy
 apiVersion: v1
 kind: Namespace
@@ -284,7 +283,6 @@
 EOF
 
   
-=======
   # Make sure the admin@example.com user has permissions that will allow for Kiali login
   cat >> ${DEX_VERSION_PATH}/examples/k8s/dex.kiali.yaml <<EOF
 ---
@@ -313,7 +311,6 @@
   apiGroup: rbac.authorization.k8s.io
 EOF
 
->>>>>>> cb64f90f
   # Install dex
   echo "Deploying dex..."
   ${MINIKUBE_EXEC_WITH_PROFILE} kubectl -- create namespace dex
